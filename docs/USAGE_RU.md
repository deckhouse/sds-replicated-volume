---
title: "Модуль sds-replicated-volume: примеры конфигурации"
description: "Использование и примеры работы sds-replicated-volume-controller."
---

{{< alert level="warning" >}}
Работоспособность модуля гарантируется только при соблюдении [требований](./readme.html#системные-требования-и-рекомендации).
Работоспособность модуля в других условиях возможна, но не гарантируется.
{{< /alert >}}

<<<<<<< HEAD
После включения модуля `sds-replicated-volume` в конфигурации Deckhouse ваш кластер будет автоматически настроен на использование бэкенда LINSTOR. Останется только создать пулы хранения и StorageClass по инструкции ниже.
=======
После включения модуля `sds-replicated-volume` в конфигурации Deckhouse, останется только создать ReplicatedStoragePool и ReplicatedStorageClass по инструкции ниже.
>>>>>>> fc5818c8

## Конфигурация sds-replicated-volume

<<<<<<< HEAD
Конфигурация LINSTOR в Deckhouse осуществляется `sds-replicated-volume-controller'ом` посредством создания [пользовательских ресурсов](./cr.html): ReplicatedStoragePool и ReplicatedStorageClass. Для создания Storage Pool потребуются настроенные на узлах кластера LVM Volume Group и LVM Thin-pool. Настройка LVM осуществляется модулем [sds-node-configurator](../../sds-node-configurator/stable/).

> **Внимание.** Непосредственная конфигурация бэкенда LINSTOR пользователем запрещена.
=======
Конфигурация осуществляется `sds-replicated-volume-controller'ом` через [пользовательских ресурсов](./cr.html): `ReplicatedStoragePool` и `ReplicatedStorageClass`. Для создания `Storage Pool` потребуются настроенные на узлах кластера `LVM Volume Group` и `LVM Thin-pool`. Настройка `LVM` осуществляется модулем [sds-node-configurator](../../sds-node-configurator/stable/).
>>>>>>> fc5818c8

### Настройка LVM

Примеры конфигурации можно найти в документации модуля [sds-node-configurator](../../sds-node-configurator/stable/usage.html). В результате настройки в кластере окажутся ресурсы [LVMVolumeGroup](../../sds-node-configurator/stable/cr.html#lvmvolumegroup), которые необходимы для дальнейшей конфигурации.

### Работа с ресурсами ReplicatedStoragePool

#### Создание ресурса ReplicatedStoragePool

<<<<<<< HEAD
- Для создания Storage Pool на определеных узлах в LINSTOR пользователь создает ресурс [ReplicatedStoragePool](./cr.html#replicatedstoragepool) и заполняет поле `spec`, указывая тип пула и используемые ресурсы [LVMVolumeGroup](../../sds-node-configurator/stable/cr.html#lvmvolumegroup).
=======
- Для создания `Storage Pool` пользователь создает ресурс [ReplicatedStoragePool](./cr.html#replicatedstoragepool) и заполняет поле `spec`, указывая тип пула и используемые ресурсы [LVMVolumeGroup](../../sds-node-configurator/stable/cr.html#lvmvolumegroup).
>>>>>>> fc5818c8

Пример ресурса для классических LVM-томов (Thick):

```yaml
apiVersion: storage.deckhouse.io/v1alpha1
kind: ReplicatedStoragePool
metadata:
  name: data
spec:
type: LVM
  lvmVolumeGroups:
  - name: lvg-1
  - name: lvg-2
```

Пример ресурса для Thin-томов LVM:

```yaml
apiVersion: storage.deckhouse.io/v1alpha1
kind: ReplicatedStoragePool
metadata:
  name: thin-data
spec:
  type: LVMThin
  lvmVolumeGroups:
    - name: lvg-3
      thinPoolName: thin-pool
    - name: lvg-4
      thinPoolName: thin-pool
```

<<<<<<< HEAD
Перед фактической работой с LINSTOR контроллер провалидирует предоставленную ему конфигурацию и в случае ошибки предоставит информацию о причинах неудачи.

Невалидные Storage Pool'ы не будут созданы в LINSTOR.
=======
Перед работой с бэкендом контроллер провалидирует предоставленную ему конфигурацию и в случае ошибки предоставит информацию о причинах неудачи.
>>>>>>> fc5818c8

Для всех ресурсов LVMVolumeGroup, указанных в `spec` ресурса ReplicatedStoragePool должны быть соблюдены следующие правила:

- Они должны быть на разных узлах. Запрещено указывать несколько ресурсов LVMVolumeGroup, которые расположены на одном и том же узле.
- Все узлы должны иметь тип отличный от `CloudEphemeral` (см. [Типы узлов](https://deckhouse.ru/products/kubernetes-platform/documentation/v1/modules/040-node-manager/#%D1%82%D0%B8%D0%BF%D1%8B-%D1%83%D0%B7%D0%BB%D0%BE%D0%B2))

<<<<<<< HEAD
Информацию о ходе работы контроллера и ее результатах можно посмотреть в поле `status` созданного ресурса ReplicatedStoragePool.
=======
Результатом обработки ресурса `ReplicatedStoragePool` станет создание необходимого `Storage Pool` в бэкенде. Имя созданного `Storage Pool` будет соответствовать имени созданного ресурса `ReplicatedStoragePool`. Узлы, на которых будет создан `Storage Pool`, будут взяты из ресурсов LVMVolumeGroup.
>>>>>>> fc5818c8

Результатом обработки ресурса ReplicatedStoragePool станет создание необходимого Storage Pool в бэкенде LINSTOR. Имя созданного Storage Pool будет соответствовать имени созданного ресурса ReplicatedStoragePool. Узлы, на которых будет создан Storage Pool, будут взяты из ресурсов LVMVolumeGroup.

#### Обновление ресурса ReplicatedStoragePool

<<<<<<< HEAD
Пользователь имеет возможность добавлять новые LVMVolumeGroup в список `spec.lvmVolumeGroups` (фактически добавить новые узлы в Storage Pool).

После внесения изменений в ресурс, `sds-replicated-volume-controller` провалидирует новую конфигурацию и в случае валидных данных выполнит необходимые операции по обновлению Storage Pool в бэкенде LINSTOR. Результаты данной операции также будут отображены в поле `status` ресурса ReplicatedStoragePool.
=======
После внесения изменений в ресурс, `sds-replicated-volume-controller` провалидирует новую конфигурацию и в случае валидных данных выполнит необходимые операции по обновлению `Storage Pool` в бэкенде. Результаты данной операции также будут отображены в поле `status` ресурса `ReplicatedStoragePool`.
>>>>>>> fc5818c8

> Обратите внимание, что поле `spec.type` ресурса `ReplicatedStoragePool` **неизменяемое**.
>
> Контроллер не реагирует на внесенные пользователем изменения в поле `status` ресурса.

#### Удаление ресурса ReplicatedStoragePool

В настоящий момент `sds-replicated-volume-controller` никак не обрабатывает удаление ресурсов ReplicatedStoragePool.

<<<<<<< HEAD
> Удаление ресурса никаким образом не затрагивает созданные по нему Storage Pool в бэкенде LINSTOR. Если пользователь воссоздаст удаленный ресурс с тем же именем и конфигурацией, контроллер увидит, что соответствующие Storage Pool созданы, и оставит их без изменений, а в поле `status.phase` созданного ресурса будет отображено значение `Created`.
=======
> Удаление ресурса никаким образом не затрагивает созданные по нему `Storage Pool` в бэкенде. Если пользователь воссоздаст удаленный ресурс с тем же именем и конфигурацией, контроллер увидит, что соответствующие `Storage Pool` созданы, и оставит их без изменений, а в поле `status.phase` созданного ресурса будет отображено значение `Created`.
>>>>>>> fc5818c8

### Работа с ресурсами ReplicatedStorageClass

#### Создание ресурса ReplicatedStorageClass

Для создания StorageClass в Kubernetes пользователь создает ресурс [ReplicatedStorageClass](./cr.html#replicatedstorageclass) и заполняет поле `spec`, указывая необходимые параметры. (Ручное создание StorageClass для CSI-драйвера replicated.csi.storage.deckhouse.io запрещено).

Пример ресурса для создания StorageClass c использованием только локальных томов (запрещены подключения к данным по сети) и обеспечением высокой степени резервирования данных в кластере, состоящем из трех зон:

```yaml
apiVersion: storage.deckhouse.io/v1alpha1
kind: ReplicatedStorageClass
metadata:
name: haclass
spec:
storagePool: storage-pool-name
volumeAccess: Local
reclaimPolicy: Delete
topology: TransZonal
zones:
- zone-a
- zone-b
- zone-c
```

Параметр `replication` не указан, поскольку по умолчанию его значение устанавливается в `ConsistencyAndAvailability`, что соответствует требованиям высокой степени резервирования.

Пример ресурса для создания StorageClass c разрешенными подключениями к данным по сети и без резервирования в кластере, где отсутствуют зоны (например, подходит для тестовых окружений):

```yaml
apiVersion: storage.deckhouse.io/v1alpha1
kind: ReplicatedStorageClass
metadata:
  name: testclass
spec:
  replication: None
  storagePool: storage-pool-name
  reclaimPolicy: Delete
  topology: Ignored
```

Больше примеров с различными сценариями использования и схемами описаны [в документации](./layouts.html)

> Перед процессом создания StorageClass запустится процесс валидации предоставленной конфигурации.
> В случае обнаружения ошибок StorageClass создан не будет, а в поле `status` ресурса ReplicatedStorageClass отобразится информация об ошибке.

Результатом обработки ресурса ReplicatedStorageClass станет создание необходимого StorageClass в Kubernetes.

> Обратите внимание, что все поля, кроме поля `isDefault` в поле `spec` ресурса ReplicatedStorageClass, являются **неизменяемыми**.

Поле `status` будет обновляться `sds-replicated-volume-controller'ом` для отображения информации о результатах проводимых операций.

#### Обновление ресурса ReplicatedStorageClass

`sds-replicated-volume-controller` в настоящий момент поддерживает только изменение поля `isDefault`. Поменять остальные параметры
StorageClass, созданного через ресурс ReplicatedStorageClass, на данный момент **невозможно**.

#### Удаление ресурса ReplicatedStorageClass

Пользователь может удалить StorageClass в Kubernetes, удалив соответствующий ресурс ReplicatedStorageClass.
`sds-replicated-volume-controller` отреагирует на удаление ресурса и выполнит все необходимые операции для корректного удаления дочернего StorageClass.

> `sds-replicated-volume-controller` выполнит удаление дочернего StorageClass только в случае, если в поле `status.phase` ресурса ReplicatedStorageClass будет указано значение `Created`. В иных случаях будет удалён только ресурс ReplicatedStorageClass, а дочерний StorageClass затронут не будет.

## Дополнительные возможности для приложений

### Размещение приложения «поближе» к данным (data locality)

В случае гиперконвергентной инфраструктуры может возникнуть задача по приоритетному размещению пода приложения на узлах, где необходимые ему данные хранилища расположены локально. Это позволит получить максимальную производительность хранилища.

Для решения этой задачи модуль предоставляет специальный планировщик учитывает размещение данных в хранилище и старается размещать под в первую очередь на тех узлах, где данные доступны локально. Данный планировщик назначается автоматически для любого пода, использующего тома sds-replicated-volume.

Data locality настраивается параметром `volumeAccess` при создании ресурса ReplicatedStorageClass.<|MERGE_RESOLUTION|>--- conflicted
+++ resolved
@@ -8,21 +8,11 @@
 Работоспособность модуля в других условиях возможна, но не гарантируется.
 {{< /alert >}}
 
-<<<<<<< HEAD
-После включения модуля `sds-replicated-volume` в конфигурации Deckhouse ваш кластер будет автоматически настроен на использование бэкенда LINSTOR. Останется только создать пулы хранения и StorageClass по инструкции ниже.
-=======
 После включения модуля `sds-replicated-volume` в конфигурации Deckhouse, останется только создать ReplicatedStoragePool и ReplicatedStorageClass по инструкции ниже.
->>>>>>> fc5818c8
 
 ## Конфигурация sds-replicated-volume
 
-<<<<<<< HEAD
-Конфигурация LINSTOR в Deckhouse осуществляется `sds-replicated-volume-controller'ом` посредством создания [пользовательских ресурсов](./cr.html): ReplicatedStoragePool и ReplicatedStorageClass. Для создания Storage Pool потребуются настроенные на узлах кластера LVM Volume Group и LVM Thin-pool. Настройка LVM осуществляется модулем [sds-node-configurator](../../sds-node-configurator/stable/).
-
-> **Внимание.** Непосредственная конфигурация бэкенда LINSTOR пользователем запрещена.
-=======
 Конфигурация осуществляется `sds-replicated-volume-controller'ом` через [пользовательских ресурсов](./cr.html): `ReplicatedStoragePool` и `ReplicatedStorageClass`. Для создания `Storage Pool` потребуются настроенные на узлах кластера `LVM Volume Group` и `LVM Thin-pool`. Настройка `LVM` осуществляется модулем [sds-node-configurator](../../sds-node-configurator/stable/).
->>>>>>> fc5818c8
 
 ### Настройка LVM
 
@@ -32,11 +22,7 @@
 
 #### Создание ресурса ReplicatedStoragePool
 
-<<<<<<< HEAD
-- Для создания Storage Pool на определеных узлах в LINSTOR пользователь создает ресурс [ReplicatedStoragePool](./cr.html#replicatedstoragepool) и заполняет поле `spec`, указывая тип пула и используемые ресурсы [LVMVolumeGroup](../../sds-node-configurator/stable/cr.html#lvmvolumegroup).
-=======
 - Для создания `Storage Pool` пользователь создает ресурс [ReplicatedStoragePool](./cr.html#replicatedstoragepool) и заполняет поле `spec`, указывая тип пула и используемые ресурсы [LVMVolumeGroup](../../sds-node-configurator/stable/cr.html#lvmvolumegroup).
->>>>>>> fc5818c8
 
 Пример ресурса для классических LVM-томов (Thick):
 
@@ -68,36 +54,20 @@
       thinPoolName: thin-pool
 ```
 
-<<<<<<< HEAD
-Перед фактической работой с LINSTOR контроллер провалидирует предоставленную ему конфигурацию и в случае ошибки предоставит информацию о причинах неудачи.
-
-Невалидные Storage Pool'ы не будут созданы в LINSTOR.
-=======
 Перед работой с бэкендом контроллер провалидирует предоставленную ему конфигурацию и в случае ошибки предоставит информацию о причинах неудачи.
->>>>>>> fc5818c8
 
 Для всех ресурсов LVMVolumeGroup, указанных в `spec` ресурса ReplicatedStoragePool должны быть соблюдены следующие правила:
 
 - Они должны быть на разных узлах. Запрещено указывать несколько ресурсов LVMVolumeGroup, которые расположены на одном и том же узле.
 - Все узлы должны иметь тип отличный от `CloudEphemeral` (см. [Типы узлов](https://deckhouse.ru/products/kubernetes-platform/documentation/v1/modules/040-node-manager/#%D1%82%D0%B8%D0%BF%D1%8B-%D1%83%D0%B7%D0%BB%D0%BE%D0%B2))
 
-<<<<<<< HEAD
-Информацию о ходе работы контроллера и ее результатах можно посмотреть в поле `status` созданного ресурса ReplicatedStoragePool.
-=======
 Результатом обработки ресурса `ReplicatedStoragePool` станет создание необходимого `Storage Pool` в бэкенде. Имя созданного `Storage Pool` будет соответствовать имени созданного ресурса `ReplicatedStoragePool`. Узлы, на которых будет создан `Storage Pool`, будут взяты из ресурсов LVMVolumeGroup.
->>>>>>> fc5818c8
 
 Результатом обработки ресурса ReplicatedStoragePool станет создание необходимого Storage Pool в бэкенде LINSTOR. Имя созданного Storage Pool будет соответствовать имени созданного ресурса ReplicatedStoragePool. Узлы, на которых будет создан Storage Pool, будут взяты из ресурсов LVMVolumeGroup.
 
 #### Обновление ресурса ReplicatedStoragePool
 
-<<<<<<< HEAD
-Пользователь имеет возможность добавлять новые LVMVolumeGroup в список `spec.lvmVolumeGroups` (фактически добавить новые узлы в Storage Pool).
-
-После внесения изменений в ресурс, `sds-replicated-volume-controller` провалидирует новую конфигурацию и в случае валидных данных выполнит необходимые операции по обновлению Storage Pool в бэкенде LINSTOR. Результаты данной операции также будут отображены в поле `status` ресурса ReplicatedStoragePool.
-=======
 После внесения изменений в ресурс, `sds-replicated-volume-controller` провалидирует новую конфигурацию и в случае валидных данных выполнит необходимые операции по обновлению `Storage Pool` в бэкенде. Результаты данной операции также будут отображены в поле `status` ресурса `ReplicatedStoragePool`.
->>>>>>> fc5818c8
 
 > Обратите внимание, что поле `spec.type` ресурса `ReplicatedStoragePool` **неизменяемое**.
 >
@@ -107,11 +77,7 @@
 
 В настоящий момент `sds-replicated-volume-controller` никак не обрабатывает удаление ресурсов ReplicatedStoragePool.
 
-<<<<<<< HEAD
-> Удаление ресурса никаким образом не затрагивает созданные по нему Storage Pool в бэкенде LINSTOR. Если пользователь воссоздаст удаленный ресурс с тем же именем и конфигурацией, контроллер увидит, что соответствующие Storage Pool созданы, и оставит их без изменений, а в поле `status.phase` созданного ресурса будет отображено значение `Created`.
-=======
 > Удаление ресурса никаким образом не затрагивает созданные по нему `Storage Pool` в бэкенде. Если пользователь воссоздаст удаленный ресурс с тем же именем и конфигурацией, контроллер увидит, что соответствующие `Storage Pool` созданы, и оставит их без изменений, а в поле `status.phase` созданного ресурса будет отображено значение `Created`.
->>>>>>> fc5818c8
 
 ### Работа с ресурсами ReplicatedStorageClass
 
