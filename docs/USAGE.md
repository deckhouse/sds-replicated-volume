--- conflicted
+++ resolved
@@ -8,21 +8,11 @@
 As for any other configurations, the module may work, but its smooth operation is not guaranteed.
 {{< /alert >}}
 
-<<<<<<< HEAD
-Once the `sds-replicated-volume` module is enabled in the Deckhouse configuration, your cluster will be automatically configured to use the LINSTOR backend. All that remains is to create the storage pools and StorageClass according to the instructions below.
-=======
 Once the `sds-replicated-volume` module is enabled in the Deckhouse configuration, all that remains is to create the storage pools and StorageClass according to the instructions below.
->>>>>>> fc5818c8
 
 ## Configuring the `sds-replicated-volume` backend
 
-<<<<<<< HEAD
-In Deckhouse, the `sds-replicated-volume-controller` handles the configuration of LINSTOR storage. For this, ReplicatedStoragePool and ReplicatedStorageClass [custom resources](./cr.html) are created. The LVM Volume Group and LVM Thin pool configured on the cluster nodes are required to create a Storage Pool. The [sds-node-configurator](../../sds-node-configurator/stable/) module handles the configuration of LVM.
-
-> **Caution.** The user may not configure the LINSTOR backend directly.
-=======
 In `Deckhouse`, the `sds-replicated-volume-controller` is configured by creating `ReplicatedStoragePool` and `ReplicatedStorageClass` [custom resources](./cr.html). The `LVM Volume Group` and `LVM Thin pool` configured on the cluster nodes are required to create a `Storage Pool`. The [sds-node-configurator](../../sds-node-configurator/stable/) module handles the configuration of `LVM`.
->>>>>>> fc5818c8
 
 ### Setting up LVM
 
@@ -32,11 +22,7 @@
 
 #### Creating a ReplicatedStoragePool resource
 
-<<<<<<< HEAD
-- To create a Storage Pool on specific nodes in LINSTOR, the user has to create a [ReplicatedStoragePool](./cr.html#replicatedstoragepool) resource and fill in the `spec` field, specifying the pool type as well as the [LVMVolumeGroup](../../sds-node-configurator/stable/cr.html#lvmvolumegroup) resources used.
-=======
 - To create a `Storage Pool` the user has to create a [ReplicatedStoragePool](./cr.html#replicatedstoragepool) resource and fill in the `spec` field, specifying the pool type as well as the [LVMVolumeGroup](../../sds-node-configurator/stable/cr.html#lvmvolumegroup) resources used.
->>>>>>> fc5818c8
 
 An example of a resource for classic LVM volumes (Thick):
 
@@ -68,36 +54,22 @@
       thinPoolName: thin-pool
 ```
 
-<<<<<<< HEAD
-Before working with LINSTOR, the controller will validate the provided configuration. If an error is detected, it will report the cause of the error.
-
-Invalid Storage Pools will not be created in LINSTOR.
-=======
 Before working with the backend the controller will validate the provided configuration. If an error is detected, it will report the cause of the error.
->>>>>>> fc5818c8
 
 For all LVMVolumeGroup resources in the `spec` of the ReplicatedStoragePool resource the following rules must be met:
 
 - They must reside on different nodes. You may not refer to multiple LVMVolumeGroup resources located on the same node.
 - All nodes should be of type other than `CloudEphemeral` (see [Node types](https://deckhouse.io/products/kubernetes-platform/documentation/v1/modules/040-node-manager/#node-types))
 
-<<<<<<< HEAD
 Information about the controller's progress and results is available in the `status` field of the created ReplicatedStoragePool resource.
-=======
+
 The `sds-replicated-volume-controller` will then process the `ReplicatedStoragePool` resource defined by the user and create the corresponding `Storage Pool` in the backend. The name of the `Storage Pool` being created will match the name of the created `ReplicatedStoragePool` resource. The `Storage Pool` will be created on the nodes defined in the LVMVolumeGroup resources.
->>>>>>> fc5818c8
-
-The `sds-replicated-volume-controller` will then process the ReplicatedStoragePool resource defined by the user and create the corresponding Storage Pool in the Linstor backend. The name of the Storage Pool being created will match the name of the created ReplicatedStoragePool resource. The Storage Pool will be created on the nodes defined in the LVMVolumeGroup resources.
 
 #### Updating the ReplicatedStoragePool resource
 
-<<<<<<< HEAD
 You can add new LVMVolumeGroups to the `spec.lvmVolumeGroups` list (effectively adding new nodes to the Storage Pool).
-=======
+
 The `sds-replicated-volume-controller` will then validate the new configuration. If it is valid, the controller will update the `Storage Pool` in the backend. The results of this operation will also be reflected in the `status` field of the `ReplicatedStoragePool` resource.
->>>>>>> fc5818c8
-
-The `sds-replicated-volume-controller` will then validate the new configuration. If it is valid, the controller will update the `Storage Pool` in the LINSTOR backend. The results of this operation will also be reflected in the `status` field of the ReplicatedStoragePool resource.
 
 > Note that the `spec.type` field of the ReplicatedStoragePool resource is **immutable**.
 >
@@ -107,13 +79,9 @@
 
 Currently, the `sds-replicated-volume-controller` does not handle the deletion of ReplicatedStoragePool resources in any way.
 
-<<<<<<< HEAD
-> Deleting a resource does not affect the Storage Pool created for it in the LINSTOR backend.
-If the user recreates the deleted resource with the same name and configuration, the controller will detect that the corresponding Storage Pools are already created, so no changes will be made.
-=======
 > Deleting a resource does not affect the `Storage Pool` created for it in the backend.
 If the user recreates the deleted resource with the same name and configuration, the controller will detect that the corresponding `Storage Pools` are already created, so no changes will be made.
->>>>>>> fc5818c8
+
 The `status.phase` field of the created resource will be set to `Created`.
 
 ### Using ReplicatedStorageClass resources
