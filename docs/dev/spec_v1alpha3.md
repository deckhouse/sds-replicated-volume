- [Основные положения](#основные-положения)
  - [Схема именования акторов](#схема-именования-акторов)
  - [Условное обозначение триггеров](#условное-обозначение-триггеров)
  - [Алгоритмы](#алгоритмы)
    - [Типы реплик и целевое количество реплик](#типы-реплик-и-целевое-количество-реплик)
  - [Константы](#константы)
    - [RVR Ready условия](#rvr-ready-условия)
    - [RV Ready условия](#rv-ready-условия)
    - [Алгоритмы хеширования shared secret](#алгоритмы-хеширования-shared-secret)
    - [Порты DRBD](#порты-drbd)
    - [Финализаторы ресурсов](#финализаторы-ресурсов)
- [Контракт данных: `ReplicatedVolume`](#контракт-данных-replicatedvolume)
  - [`spec`](#spec)
  - [`status`](#status)
- [Контракт данных: `ReplicatedVolumeReplica`](#контракт-данных-replicatedvolumereplica)
  - [`spec`](#spec-1)
  - [`status`](#status-1)
- [Акторы приложения: `agent`](#акторы-приложения-agent)
  - [`drbd-config-controller`](#drbd-config-controller)
    - [Статус: \[OK | priority: 5 | complexity: 5\]](#статус-ok--priority-5--complexity-5)
  - [`drbd-resize-controller`](#drbd-resize-controller)
    - [Статус: \[OK | priority: 5 | complexity: 2\]](#статус-ok--priority-5--complexity-2)
  - [`drbd-primary-controller`](#drbd-primary-controller)
    - [Статус: \[OK | priority: 5 | complexity: 2\]](#статус-ok--priority-5--complexity-2-1)
  - [`rvr-drbd-status-controller`](#rvr-drbd-status-controller)
  - [`rvr-status-config-address-controller`](#rvr-status-config-address-controller)
    - [Статус: \[OK | priority: 5 | complexity: 3\]](#статус-ok--priority-5--complexity-3)
- [Акторы приложения: `controller`](#акторы-приложения-controller)
  - [`rvr-diskful-count-controller`](#rvr-diskful-count-controller)
    - [Статус: \[OK | priority: 5 | complexity: 4\]](#статус-ok--priority-5--complexity-4)
  - [`rvr-scheduling-controller`](#rvr-scheduling-controller)
    - [Статус: \[OK | priority: 5 | complexity: 5\]](#статус-ok--priority-5--complexity-5-1)
  - [`rvr-status-config-node-id-controller`](#rvr-status-config-node-id-controller)
    - [Статус: \[OK | priority: 5 | complexity: 2\]](#статус-ok--priority-5--complexity-2-2)
  - [`rvr-status-config-peers-controller`](#rvr-status-config-peers-controller)
    - [Статус: \[OK | priority: 5 | complexity: 3\]](#статус-ok--priority-5--complexity-3-1)
  - [`rv-status-config-device-minor-controller`](#rv-status-config-device-minor-controller)
    - [Статус: \[OK | priority: 5 | complexity: 2\]](#статус-ok--priority-5--complexity-2-3)
  - [`rvr-tie-breaker-count-controller`](#rvr-tie-breaker-count-controller)
    - [Статус: \[OK | priority: 5 | complexity: 4\]](#статус-ok--priority-5--complexity-4-1)
  - [`rvr-access-count-controller`](#rvr-access-count-controller)
    - [Статус: \[OK | priority: 5 | complexity: 3\]](#статус-ok--priority-5--complexity-3-2)
  - [`rv-publish-controller`](#rv-publish-controller)
    - [Статус: \[OK | priority: 5 | complexity: 4\]](#статус-ok--priority-5--complexity-4-2)
  - [`rvr-volume-controller`](#rvr-volume-controller)
    - [Статус: \[OK | priority: 5 | complexity: 3\]](#статус-ok--priority-5--complexity-3-3)
  - [`rvr-gc-controller`](#rvr-gc-controller)
    - [Статус: \[OK | priority: 5 | complexity: 2\]](#статус-ok--priority-5--complexity-2-4)
    - [Контекст](#контекст)
  - [`rvr-owner-reference-controller`](#rvr-owner-reference-controller)
    - [Статус: \[OK | priority: 5 | complexity: 1\]](#статус-ok--priority-5--complexity-1)
  - [`rv-status-config-quorum-controller`](#rv-status-config-quorum-controller)
    - [Статус: \[OK | priority: 5 | complexity: 4\]](#статус-ok--priority-5--complexity-4-3)
  - [`rv-status-config-shared-secret-controller`](#rv-status-config-shared-secret-controller)
    - [Статус: \[OK | priority: 3 | complexity: 3\]](#статус-ok--priority-3--complexity-3)
  - [`rvr-missing-node-controller`](#rvr-missing-node-controller)
  - [`rvr-node-cordon-controller`](#rvr-node-cordon-controller)
  - [`rvr-status-conditions-controller`](#rvr-status-conditions-controller)
<<<<<<< HEAD
    - [Статус: \[TBD | priority: 5 | complexity: 2\]](#статус-tbd--priority-5--complexity-2-1)
  - [`llv-owner-reference-controller`](#llv-owner-reference-controller)
    - [Статус: \[TBD | priority: 5 | complexity: 1\]](#статус-tbd--priority-5--complexity-1)
=======
    - [Статус: \[TBD | priority: 5 | complexity: 2\]](#статус-tbd--priority-5--complexity-2)
>>>>>>> c1427b5c

# Основные положения

## Схема именования акторов
`{controlledEntity}-{name}-{actorType}`
где
 - `controlledEntity` - название сущности под контролем актора
 - `name` - имя актора, указывающее на его основную цель
 - `actorType` - тип актора (`controller`, `scanner`, `worker`)

## Условное обозначение триггеров
 - `CREATE` - событие создания и синхронизации ресурса; синхронизация происходит для каждого ресурса, при старте контроллера, а также на регулярной основе (раз в 20 часов)
 - `UPDATE` - событие обновления ресурса (в т.ч. проставление `metadata.deletionTimestamp`)
 - `DELETE` - событие окончательного удаления ресурса, происходит после снятия последнего финализатора (может быть потеряно в случае недоступности контроллера)

## Алгоритмы

### Типы реплик и целевое количество реплик

Существуют три вида реплик по предназначению:
 - \[DF\] diskful - чтобы воспользоваться диском
 - \[DL-AP\] diskless (access point) - чтобы воспользоваться быстрым доступом к данным, не ожидая долгой синхронизации, либо при отсутствии диска
 - \[DL-TB\] diskless (tie-breaker) - чтобы участвовать в кворуме при чётном количестве других реплик

В зависимости от значения свойства `ReplicatedStorageClass` `spec.replication`, количество реплик разных типов следующее:
 - `None`
   - \[DF\]: 1
   - \[DL-AP\]: 0 / 1 / 2
 - `Availability`
   - \[DF\]: 2
   - \[DL-TB\]: 1 / 0 / 1
   - \[DL-AP\]: 0 / 1 / 2
 - `ConsistencyAndAvailability`
   - \[DF\]: 3
   - \[DL-AP\]: 1

Для миграции надо две primary.

Виртуалка может подключится к TB либо запросить себе AP. 

В случае если `spec.volumeAcess!=Local` AP не может быть Primary.

TB в любой ситуации поддерживает нечетное, и сама может превратится в AP. Превращение происходит с помощью удаления.

TODO

## Константы
Константы - это значения, которые должны быть определены в коде во время компиляции программы.

Ссылка на константы в данной спецификации означает необходимость явного определения, либо переиспользования данной константы в коде.

### RVR Ready условия
Это список предикатов вида `rvr.status.conditions[type=<key>].status=<value>`, объединение которых является критерием
для выставления значения `rvr.status.conditions[type=Ready].status=True`.
 - `InitialSync==True`
 - `DevicesReady==True`
 - `ConfigurationAdjusted==True`
 - `Quorum==True`
 - `DiskIOSuspended==False`
 - `AddressConfigured==True`

### RV Ready условия
Это список предикатов вида `rv.status.conditions[type=<key>].status=<value>`, объединение которых является критерием
для выставления значения `rv.status.conditions[type=Ready].status=True`.
 - `QuorumConfigured==True`
 - `DiskfulReplicaCountReached==True`
 - `AllReplicasReady==True`
 - `SharedSecretAlgorithmSelected==True`

### Алгоритмы хеширования shared secret
 - `sha256`
 - `sha1`

### Порты DRBD
 - `drbdMinPort=7000` - минимальный порт для использования ресурсами 
 - `drbdMaxPort=7999` - максимальный порт для использования ресурсами

### Финализаторы ресурсов
- `rv`
  - `sds-replicated-volume.storage.deckhouse.io/controller`
- `rvr`
  - `sds-replicated-volume.storage.deckhouse.io/controller`
  - `sds-replicated-volume.storage.deckhouse.io/agent`
  - `sds-replicated-volume.storage.deckhouse.io/peers` TODO
  - `sds-replicated-volume.storage.deckhouse.io/quorum` TODO
- `llv`
  - `sds-replicated-volume.storage.deckhouse.io/controller`

# Контракт данных: `ReplicatedVolume`
## `spec`
- `size`
  - Тип: Kubernetes `resource.Quantity`.
  - Обязательное поле.
- `replicatedStorageClassName`
  - Обязательное поле.
  - Используется:
    - **rvr-diskful-count-controller** — определяет целевое число реплик по `ReplicatedStorageClass`.
    - **rv-publish-controller** — проверяет `rsc.spec.volumeAccess==Local` для возможности локального доступа.
- `publishOn[]`
  - До 2 узлов (MaxItems=2).
  - Используется:
    - **rv-publish-controller** — промоут/демоут реплик.
    - **rvr-access-count-controller** — поддержание количества `Access`-реплик.

## `status`
- `conditions[]`
  - `type=Ready`
    - Обновляется: **rv-status-controller**.
    - Критерий: все [RV Ready условия](#rv-ready-условия) достигнуты.
  - `type=QuorumConfigured`
    - Обновляется: **rv-status-config-quorum-controller**.
  - `type=SharedSecretAlgorithmSelected`
    - Обновляется: **rv-status-config-shared-secret-controller**.
    - При исчерпании вариантов: `status=False`, `reason=UnableToSelectSharedSecretAlgorithm`, `message=<node, alg>`.
  - `type=PublishSucceeded`
    - Обновляется: **rv-publish-controller**.
    - При невозможности локального доступа: `status=False`, `reason=UnableToProvideLocalVolumeAccess`, `message=<пояснение>`.
  - `type=DiskfulReplicaCountReached`
    - Обновляется: **rvr-diskful-count-controller**.
- `drbd.config`
  - Путь в API: `status.drbd.config.*`.
  - `sharedSecret`
    - Инициализирует: **rv-status-config-controller**.
    - Меняет при ошибке алгоритма на реплике: **rv-status-config-shared-secret-controller**.
  - `sharedSecretAlg`
    - Выбирает/обновляет: **rv-status-config-controller** / **rv-status-config-shared-secret-controller**.
  - `quorum`
    - Обновляет: **rv-status-config-quorum-controller** (см. формулу в описании контроллера).
  - `quorumMinimumRedundancy`
    - Обновляет: **rv-status-config-quorum-controller**.
  - `allowTwoPrimaries`
    - Обновляет: **rv-publish-controller** (включает при 2 узлах в `spec.publishOn`, выключает иначе).
  - `deviceMinor`
    - Обновляет: **rv-status-config-device-minor-controller** (уникален среди всех RV).
- `publishedOn[]`
  - Обновляется: **rv-publish-controller**.
  - Значение: список узлов, где `rvr.status.drbd.status.role==Primary`.
- `actualSize`
  - Присутствует в API; источник обновления не описан в спецификации.
- `phase`
  - Возможные значения: `Terminating`, `Synchronizing`, `Ready`.
  - Обновляется: **rv-status-controller**.

# Контракт данных: `ReplicatedVolumeReplica`
## `spec`
- `replicatedVolumeName`
  - Обязательное; неизменяемое.
  - Используется всеми контроллерами для привязки RVR к соответствующему RV.
- `nodeName`
  - Обновляется/используется: **rvr-scheduling-controller**.
  - Учитывается: **rvr-missing-node-controller**, **rvr-node-cordon-controller**.
- `type` (Enum: `Diskful` | `Access` | `TieBreaker`)
  - Устанавливается/меняется:
    - **rvr-diskful-count-controller** — создаёт `Diskful`.
    - **rvr-access-count-controller** — создаёт/переводит `TieBreaker→Access`, удаляет лишние `Access`.
    - **rvr-tie-breaker-count-controller** — создаёт/удаляет `TieBreaker`.

## `status`
- `conditions[]`
  - `type=Ready`
    - `reason`: `WaitingForInitialSync`, `DevicesAreNotReady`, `AdjustmentFailed`, `NoQuorum`, `DiskIOSuspended`, `Ready`.
  - `type=InitialSync`
    - `reason`: `InitialSyncRequiredButNotReady`, `SafeForInitialSync`, `InitialDeviceReadinessReached`.
  - `type=Primary`
    - `reason`: `ResourceRoleIsPrimary`, `ResourceRoleIsNotPrimary`.
  - `type=DevicesReady`
    - `reason`: `DeviceIsNotReady`, `DeviceIsReady`.
  - `type=ConfigurationAdjusted`
    - `reason`: `ConfigurationFailed`, `MetadataCheckFailed`, `MetadataCreationFailed`, `StatusCheckFailed`, `ResourceUpFailed`, `ConfigurationAdjustFailed`, `ConfigurationAdjustmentPausedUntilInitialSync`, `PromotionDemotionFailed`, `ConfigurationAdjustmentSucceeded`.
    - Примечание: `reason=UnsupportedAlgorithm` упомянут в спецификации, но отсутствует среди API-констант.
  - `type=Quorum`
    - `reason`: `NoQuorumStatus`, `QuorumStatus`.
  - `type=DiskIOSuspended`
    - `reason`: `DiskIONotSuspendedStatus`, `DiskIOSuspendedUnknownReason`, `DiskIOSuspendedByUser`, `DiskIOSuspendedNoData`, `DiskIOSuspendedFencing`, `DiskIOSuspendedQuorum`.
- `actualType` (Enum: `Diskful` | `Access` | `TieBreaker`)
  - Обновляется контроллерами; используется **rvr-volume-controller** для удаления LLV при `spec.type!=Diskful` только когда `actualType==spec.type`.
- `drbd.config`
  - `nodeId` (0..7)
    - Обновляет: **rvr-status-config-node-id-controller** (уникален в пределах RV).
  - `address.ipv4`, `address.port`
    - Обновляет: **rvr-status-config-address-controller**; IPv4; порт ∈ [1025;65535]; выбирается свободный порт DRBD.
  - `peers`
    - Обновляет: **rvr-status-config-peers-controller** — у каждой готовой RVR перечислены все остальные готовые реплики того же RV.
  - `disk`
    - Обеспечивает: **rvr-volume-controller** при `spec.type==Diskful`; формат `/dev/<VG>/<LV>`.
  - `primary`
    - Обновляет: **rv-publish-controller** (промоут/демоут).
- `drbd.actual`
  - `allowTwoPrimaries`
    - Используется: **rv-publish-controller** (ожидание применения настройки на каждой RVR).
  - `disk`
    - Поле присутствует в API; не используется в спецификации явно.
- `drbd.status`
  - Публикуется: **rvr-drbd-status-controller**; далее используется другими контроллерами.
  - `name`, `nodeId`, `role`, `suspended`, `suspendedUser`, `suspendedNoData`, `suspendedFencing`, `suspendedQuorum`, `forceIOFailures`, `writeOrdering`.
  - `devices[]`: `volume`, `minor`, `diskState`, `client`, `open`, `quorum`, `size`, `read`, `written`, `alWrites`, `bmWrites`, `upperPending`, `lowerPending`.
  - `connections[]`: `peerNodeId`, `name`, `connectionState`, `congested`, `peerRole`, `tls`, `apInFlight`, `rsInFlight`,
    - `paths[]`: `thisHost.address`, `thisHost.port`, `thisHost.family`, `remoteHost.address`, `remoteHost.port`, `remoteHost.family`, `established`,
    - `peerDevices[]`: `volume`, `replicationState`, `peerDiskState`, `peerClient`, `resyncSuspended`, `outOfSync`, `pending`, `unacked`, `hasSyncDetails`, `hasOnlineVerifyDetails`, `percentInSync`.

Поля API, не упомянутые в спецификации:
- `status.drbd.actual.disk`.

# Акторы приложения: `agent`

## `drbd-config-controller`

### Статус: [OK | priority: 5 | complexity: 5]

### Цель 

Согласовать желаемую конфигурацию в полях ресурсов и конфигурации DRBD, выполнять
первоначальную синхронизацию и настройку DRBD ресурсов на ноде. Название ноды 
`rvr.spec.nodeName` должно соответствовать названию ноды контроллера
(переменная окружения `NODE_NAME`, см. `images/agent/cmd/env_config.go`)

Обязательные поля. Нельзя приступать к конфигурации, пока значение поля не
проинициализировано:
- `rv.metadata.name`
- `rv.status.drbd.config.sharedSecret`
- `rv.status.drbd.config.sharedSecretAlg`
- `rv.status.drbd.config.deviceMinor`
- `rvr.status.drbd.config.nodeId`
- `rvr.status.drbd.config.address`
- `rvr.status.drbd.config.peers`
  - признак инициализации: `rvr.status.drbd.config.peersInitialized`
- `rvr.status.lvmLogicalVolumeName`
  - обязателен только для `rvr.spec.type=Diskful`

Дополнительные поля. Можно приступать к конфигурации с любыми значениями в них:
- `rv.status.drbd.config.quorum`
- `rv.status.drbd.config.quorumMinimumRedundancy`
- `rv.status.drbd.config.allowTwoPrimaries`

Список ошибок, которые требуется поддерживать (выставлять и снимать) после каждого
реконсайла:
  - `rvr.status.drbd.errors.sharedSecretAlgSelectionError` - результат валидации алгоритма
  - `rvr.status.drbd.errors.lastAdjustmentError` - вывод команды `drbdadm adjust`
  - `rvr.status.drbd.errors.<...>Error` - вывод любой другой использованной команды `drbd` (требуется доработать API контракт)

Список полей, которые требуется поддерживать (выставлять и снимать) как результат каждого
реконсайла:
  - `rvr.status.drbd.actual.disk` - должно соответствовать пути к диску `rvr.status.lvmLogicalVolumeName`
    - только для `rvr.spec.type==Diskful`
    - формат `/dev/{actualVGNameOnTheNode}/{actualLVNameOnTheNode}`
  - `rvr.status.drbd.actual.allowTwoPrimaries` - должно соответствовать `rv.status.drbd.config.allowTwoPrimaries`
  - `rvr.status.drbd.actual.initialSyncCompleted`

Для работы с форматом конфигурации DRBD предлагается воспользоваться существующими пакетами
 - см. метод `writeResourceConfig` в `images/agent/internal/reconcile/rvr/reconcile_handler.go`.
Также требуется использовать те же самые параметры по умолчанию (`protocol`, `rr-conflict`, и т.д.)

Существующая реализация поддерживает `Diskful` и `Access` типы реплик. Для
`TieBreaker` реплик требуется изменить параметры так, чтобы избежать
синхронизации метаданных на ноду (провести исследование самостоятельно).

Последовательность реконсайла, если не заполнен `rvr.metadata.deletionTimestamp`:
- ставим финализаторы на rvr
  - `sds-replicated-volume.storage.deckhouse.io/agent`
  - `sds-replicated-volume.storage.deckhouse.io/controller`
- пишем конфиг во временный файл и проверяем валидность
  - команда (новая, нужно реализовать аналогично другим): `drbdadm --config-to-test <...>.res_tmp --config-to-exclude <...>.res sh-nop`
  - в случае невалидного конфига, нужно вывести ошибку в `rvr.status.drbd.errors.<...>` и прекратить реконсайл
- пишем конфиг в основной файл (можно переместить, либо пересоздать и удалить временный)
- если `rvr.spec.type==Diskful`
  - проверяем наличие метаданных
    - `drbdadm dump-md`
      - см. существующую реализацию
    - если метаданных нет - создаем их
      - `drbdadm create-md`
        - см. существующую реализацию
  - проверяем необходимость первоначальной синхронизации (AND)
    - `rvr.status.drbd.config.peersInitialized`
    - `len(rvr.status.drbd.config.peers)==0`
    - `rvr.status.drbd.status.devices[0].diskState != UpToDate`
    - `rvr.status.drbd.actual.initialSyncCompleted!=true`
  - если первоначальная синхронизация нужна
    - выполняем `drdbadm primary --force`
      - см. существующую реализацию
    - выполняем `drdbadm secondary`
      - см. существующую реализацию
  - выставляем `rvr.status.drbd.actual.initialSyncCompleted=true`
- если `rvr.spec.type!=Diskful`
  - выставляем `rvr.status.drbd.actual.initialSyncCompleted=true`
- выполнить `drbdadm status`, чтобы убедиться, не "поднят" ли ресурс
  - см. существующую реализацию
- если ресурс "не поднят", выполнить `drbdadm up`
  - см. существующую реализацию
- выполнить `drbdadm adjust`
  - см. существующую реализацию

Если заполнен `rvr.metadata.deletionTimestamp`:
- если есть другие финализаторы, кроме `sds-replicated-volume.storage.deckhouse.io/agent`,
то прекращаем реконсайл, т.к. агент должен быть последним, кто удаляет свой финализатор
- выполнить `drbdadm down`
  - см. существующую реализацию
- удалить конфиги ресурса (основной и временный), если они есть
- снять последний финализатор с rvr

TODO:
 - Агент (drbd-config) должен ставить финалайзер agent на llv перед тем, как начинает ее использовать и снимать после того, как перестал.
 - У реплики добавить отдельный condition FullyConnected, который НЕ влияет на Ready. Он true, когда у реплики есть связь со всеми ее пирами.

### Вывод 
  - `rvr.status.drbd.errors.*`
  - `rvr.status.drbd.actual.*`
  - *.res, *.res_tmp файлы на ноде

## `drbd-resize-controller`

### Статус: [OK | priority: 5 | complexity: 2]

### Цель
Выполнить команду `drbdadm resize`, когда желаемый размер диска больше
фактического.

Команда должна выполняться на `rvr.spec.type=Diskful` ноде с наименьшим
`rvr.status.drbd.config.nodeId` для ресурса.

Cм. существующую реализацию `drbdadm resize`.

Предусловия для выполнения команды (AND):
  - `rv.status.conditions[type=Ready].status=True`
  - `rvr.status.drbd.initialSyncCompleted=true`
  - `rv.status.actualSize != nil`
  - `rv.size - rv.status.actualSize > 0`

Поле `rv.status.actualSize` должно поддерживаться актуальным размером. Когда оно
незадано - его требуется задать. После успешного изменения размера тома - его
требуется обновить.

Ошибки drbd команд требуется выводить в `rvr.status.drbd.errors.*`.

### Вывод 
 - `rvr.status.drbd.errors.*`
 - `rv.status.actualSize`

## `drbd-primary-controller`

### Статус: [OK | priority: 5 | complexity: 2]

### Цель
Выполнить команду `drbdadm primary`/`drbdadm secondary`, когда желаемая роль ресурса не
соответствует фактической.

Команда должна выполняться на `rvr.spec.nodeName` ноде.

Cм. существующую реализацию `drbdadm primary` и `drbdadm secondary`.

Предусловия для выполнения команды (AND):
  - `rv.status.conditions[type=Ready].status=True`
  - `rvr.status.drbd.initialSyncCompleted=true`
  - OR
    - выполняем `drbdadm primary` (AND)
      - `rvr.status.drbd.config.primary==true`
      - `rvr.status.drbd.status.role==Primary`
    - выполняем `drbdadm secondary` (AND)
      - `rvr.status.drbd.config.primary==false`
      - `rvr.status.drbd.status.role!=Primary`

Ошибки drbd команд требуется выводить в `rvr.status.drbd.errors.*`.

### Вывод 
  - `rvr.status.drbd.errors.*`

## `rvr-drbd-status-controller`

### Цель 

### Триггер 
  - 
### Вывод 
  - 

## `rvr-status-config-address-controller`

### Статус: [OK | priority: 5 | complexity: 3]

### Цель 
Проставить значение свойству `rvr.status.drbd.config.address`.
 - `ipv4` - взять из `node.status.addresses[type=InternalIP]`
 - `port` - найти наименьший свободный порт в диапазоне, задаваемом в [портах DRBD](#Порты-DRBD) `drbdMinPort`/`drbdMaxPort`

В случае, если нет свободного порта, настроек порта, либо IP: повторять реконсайл с ошибкой.

Процесс и результат работы контроллера должен быть отражён в `rvr.status.conditions[type=AddressConfigured]`

### Триггер 
  - `CREATE/UPDATE(RVR, rvr.spec.nodeName, !rvr.status.drbd.config.address)`

### Вывод 
  - `rvr.status.drbd.config.address`
  - `rvr.status.conditions[type=AddressConfigured]`

# Акторы приложения: `controller`

## `rvr-diskful-count-controller`

### Статус: [OK | priority: 5 | complexity: 4]

### Цель 
Добавлять привязанные diskful-реплики (RVR) для RV.

Целевое количество реплик определяется в `ReplicatedStorageClass` (получать через `rv.spec.replicatedStorageClassName`).

Первая реплика должна перейти в полностью работоспособное состояние, прежде чем
будет создана вторая реплика. Вторая и последующие реплики могут быть созданы
параллельно.

Процесс и результат работы контроллера должен быть отражён в `rv.status.conditions[type=DiskfulReplicaCountReached]`

### Триггер
  - `CREATE(RV)`, `UPDATE(RVR[metadata.deletionTimestamp -> !null])`
    - когда фактическое количество реплик (в том числе неработоспособных, но исключая удаляемые) меньше требуемого
  - `UPDATE(RVR[status.conditions[type=Ready].status == True])`
    - когда фактическое количество реплик равно 1

### Вывод
  - создаёт diskful RVR (`rvr.spec.type==Diskful`) вплоть до RV->
[RSC->`spec.replication`](https://deckhouse.io/modules/sds-replicated-volume/stable/cr.html#replicatedstorageclass-v1alpha1-spec-replication)
    - `spec.replicatedVolumeName` имеет значение RV `metadata.name`
    - `metadata.ownerReferences` указывает на RV по имени `metadata.name`
    - `rv.status.conditions[type=DiskfulReplicaCountReached]`

## `rvr-scheduling-controller`

### Статус: [OK | priority: 5 | complexity: 5]

### Цель

Назначить всем rvr каждой rv уникальную ноду, задав поле `rvr.spec.nodeName`.
Список нод определяется пересечением нод из двух наборов:
- ноды находящиеся в зонах `rsc.spec.zones`. Если там ничего не указано - все ноды. Если тип `Access` - то все ноды.
- ноды, на которых размещены LVG `rsp.spec.lvmVolumeGroups` (применимо только для `Diskful` нод, иначе - все ноды)

Четыре последовательные фазы:

- Размещение `Diskful` & `Local` (`rsc.spec.volumeAccess==Local`)
  - фаза работает только если `rsc.spec.volumeAccess==Local`
  - фаза работает только если `rv.spec.publishOn` задан и не на всех нодах из `rv.spec.publishOn` есть реплики
  - берём оставшиеся узлы из `rv.spec.publishOn` и пытаемся на них разместить реплики
  - исключаем из планирования узлы, на которых уже есть реплики этой RV (любого типа)
  - учитываем topology
    - `Zonal` - все реплики должны быть в рамках одной зоны
    - `TransZonal` - все реплики должны быть в разных зонах
    - `Any` - зоны не учитываются, реплики размещаются по произвольным нодам
  - учитываем место
    - делаем вызов в scheduler-extender (см. https://github.com/deckhouse/sds-node-configurator/pull/183)
  - если хотя бы на одну ноду из `rv.spec.publishOn` не удалось разместить реплику - ошибка невозможности планирования
- Размещение `Diskful` (не `Local`)
  - исключаем из планирования узлы, на которых уже есть реплики этой RV (любого типа)
  - учитываем topology
    - `Zonal` - все реплики должны быть в рамках одной зоны
    - `TransZonal` - все реплики должны быть в разных зонах
    - `Any` - зоны не учитываются, реплики размещаются по произвольным нодам
  - учитываем место
    - делаем вызов в scheduler-extender (см. https://github.com/deckhouse/sds-node-configurator/pull/183)
  - пытаемся учесть `rv.spec.publishOn` - назначить `Diskful` реплики на эти ноды, если это возможно (увеличиваем приоритет таких нод)
- Размещение `Access`
  - фаза работает только если `rv.spec.publishOn` задан и не на всех нодах из `rv.spec.publishOn` есть реплики
  - исключаем из планирования узлы, на которых уже есть реплики этой RV (любого типа)
  - не учитываем topology, место на диске
  - допустимо иметь ноды в `rv.spec.publishOn`, на которые не хватило реплик
  - допустимо иметь реплики, которые никуда не запланировались (потому что на всех `rv.spec.publishOn` и так есть
  реплики какого-то типа)
- Размещение `TieBreaker`
  - исключаем из планирования узлы, на которых уже есть реплики этой RV (любого типа)
    - для `rsc.spec.topology=Zonal`
      - исключаем узлы из других зон
  - для `rsc.spec.topology=TransZonal`
    - каждый rvr планируем в зону с самым маленьким количеством реплик
    - если зон с самым маленьким количество несколько - то в любую из них
    - если в зонах с самым маленьким количеством реплик нет ни одного свободного узла - 
    ошибка невозможности планирования

Ошибка невозможности планирования:
  - в каждой rvr протавляем
    - `rvr.status.conditions[type=Scheduled].status=False`
    - `rvr.status.conditions[type=Scheduled].reason=`
      - `<исходя из сценария неудачи>`
      - `WaitingForAnotherReplica` - для rvr, к размещению которых ещё не приступали
    - `rvr.status.conditions[type=Scheduled].message=<для пользователя>`

В случае успешного планирования:
  - в rvr протавляем
    - `rvr.status.conditions[type=Scheduled].status=True`
    - `rvr.status.conditions[type=Scheduled].reason=ReplicaScheduled`

### Вывод
  - `rvr.spec.nodeName`
  - `rvr.status.conditions[type=Scheduled]`

## `rvr-status-config-node-id-controller`

### Статус: [OK | priority: 5 | complexity: 2]

### Цель
Проставить свойству `rvr.status.drbd.config.nodeId` уникальное значение среди всех реплик одной RV, в диапазоне [0; 7].

В случае превышения количества реплик, повторять реконсайл с ошибкой.

### Триггер
  - `CREATE(RVR, status.drbd.config.nodeId==nil)`

### Вывод
  - `rvr.status.drbd.config.nodeId`

## `rvr-status-config-peers-controller`

### Статус: [OK | priority: 5 | complexity: 3]

### Цель
Поддерживать актуальное состояние пиров на каждой реплике.

Для любого RV у всех готовых RVR в пирах прописаны все остальные готовые, кроме неё.

Готовая RVR - та, у которой `spec.nodeName!="", status.nodeId !=nil, status.address != nil`

После первой инициализации, даже в случае отсутствия пиров, требуется поставить
`rvr.status.drbd.config.peersInitialized=true` в том же патче.

### Вывод
  - `rvr.status.drbd.config.peers`
  - `rvr.status.drbd.config.peersInitialized`

## `rv-status-config-device-minor-controller`
### Статус: [OK | priority: 5 | complexity: 2]

### Цель

Инициализировать свойство `rv.status.drbd.config.deviceMinor` минимальным свободным значением среди всех RV.

По завершению работы контроллера у каждой RV должен быть свой уникальный `rv.status.drbd.config.deviceMinor`.

### Триггер
  - `CREATE/UPDATE(RV, rv.status.drbd.config.deviceMinor != nil)`

### Вывод
  - `rv.status.drbd.config.deviceMinor`

## `rvr-tie-breaker-count-controller`

### Статус: [OK | priority: 5 | complexity: 4]

### Цель

Failure domain (FD) - либо - нода, либо, в случае, если `rsc.spec.topology==TransZonal`, то - и нода, и зона.

Создавать и удалять RVR с `rvr.spec.type==TieBreaker`, чтобы поддерживались требования: 

- отказ любого одного FD не должен приводить к потере кворума
- отказ большинства FD должен приводить к потере кворума
- поэтому надо тай-брейкерами доводить количество реплик на всех FD до минимального
числа, при котором будут соблюдаться условия:
  -  отличие в количестве реплик между FD не больше чем на 1
  -  общее количество реплик - нечётное


### Вывод
  - Новая rvr с `rvr.spec.type==TieBreaker`
  - `rvr.metadata.deletionTimestamp==true`

## `rvr-access-count-controller`

### Статус: [OK | priority: 5 | complexity: 3]

### Цель 
Поддерживать количество `rvr.spec.type==Access` реплик (для всех режимов
`rsc.spec.volumeAccess`, кроме `Local`) таким, чтобы их хватало для размещения на тех узлах, где это требуется:
 - список запрашиваемых для доступа узлов обновляется в `rv.spec.publishOn`
 - `Access` реплики требуются для доступа к данным на тех узлах, где нет других реплик
Когда узел больше не в `rv.spec.publishOn`, а также не в `rv.status.publishedOn`,
`Access` реплика на нём должна быть удалена.

### Вывод
  - создает, обновляет, удаляет `rvr`

## `rv-publish-controller`

### Статус: [OK | priority: 5 | complexity: 4]

### Цель 

Обеспечить переход в primary (промоут) и обратно реплик. Для этого нужно следить за списком нод в запросе на публикацию `rv.spec.publishOn` и приводить в соответствие реплики на этой ноде, проставляя им `rvr.status.drbd.config.primary`. 

В случае, если `rsc.spec.volumeAccess==Local`, но реплика не `rvr.spec.type==Diskful`,
либо её нет вообще, промоут невозможен, и требуется обновить rvr и прекратить реконсайл:
   - `rv.status.conditions[type=PublishSucceeded].status=False`
   - `rv.status.conditions[type=PublishSucceeded].reason=UnableToProvideLocalVolumeAccess`
   - `rv.status.conditions[type=PublishSucceeded].message=<сообщение для пользователя>`

Не все реплики могут быть primary. Для `rvr.spec.type=TieBreaker` требуется поменять тип на
`rvr.spec.type=Accees` (в одном патче вместе с `rvr.status.drbd.config.primary`).

В `rv.spec.publishOn` может быть указано 2 узла. Однако, в кластере по умолчанию стоит запрет на 2 primary ноды. В таком случае, нужно временно выключить запрет:
 - поменяв `rv.status.drbd.config.allowTwoPrimaries=true`
 - дождаться фактического применения настройки на каждой rvr `rvr.status.drbd.actual.allowTwoPrimaries`
 - и только потом обновлять `rvr.status.drbd.config.primary`

В случае, когда в `rv.spec.publishOn` менее двух нод, нужно убедиться, что настройка `rv.status.drbd.config.allowTwoPrimaries=false`.

Также требуется поддерживать свойство `rv.status.publishedOn`, указывая там список нод, на которых
фактически произошёл переход реплики в состояние Primary. Это состояние публикуется в `rvr.status.drbd.status.role` (значение `Primary`).

Контроллер работает только когда RV имеет `status.condition[type=Ready].status=True`

### Вывод 
  - `rvr.status.drbd.config.primary`
  - `rv.status.drbd.config.allowTwoPrimaries`
  - `rv.status.publishedOn`
  - `rv.status.conditions[type=PublishSucceeded]`

## `rvr-volume-controller`

### Статус: [OK | priority: 5 | complexity: 3]

### Цель
1. Обеспечить наличие LLV для каждой реплики, у которой
   - `rvr.spec.type==Diskful`
   - `rvr.metadata.deletionTimestamp==nil`
  Всем LLV под управлением проставляется `metadata.ownerReference`, указывающий на RVR.
2. Обеспечить проставление значения в свойства `rvr.status.lvmLogicalVolumeName`, указывающее на соответствующую LLV, готовую к использованию.
3. Обеспечить отсутствие LLV диска у RVR с `rvr.spec.type!=Diskful`, но только когда
фактический тип (`rvr.status.actualType`) соответствует целевому `rvr.spec.type`.
4. Обеспечить сброс свойства `rvr.status.lvmLogicalVolumeName` после удаления LLV.

### Вывод 
  - Новое `llv`
  - Обновление для уже существующих: `llv.metadata.ownerReference` - вынесли в отдельный контроллер [`llv-owner-reference-controller`](#llv-owner-reference-controller)
  - `rvr.status.lvmLogicalVolumeName` (задание и сброс)

## `rvr-gc-controller`

### Статус: [OK | priority: 5 | complexity: 2]

### Контекст

Приложение agent ставит 2 финализатора на все RVR до того, как сконфигурирует DRBD.
  - `sds-replicated-volume.storage.deckhouse.io/agent` (далее - `F/agent`)
  - `sds-replicated-volume.storage.deckhouse.io/controller` (далее - `F/controller`)

При удалении RVR, agent не удаляет ресурс из DRBD, и не снимает финализаторы,
пока стоит `F/controller`.

### Цель 

Цель `rvr-gc-controller` - снимать финализатор `F/controller` с удаляемых rvr, когда 
кластер к этому готов. Условия готовности:

- количество rvr `rvr.status.conditions[type=Ready].status == rvr.status.conditions[type=FullyConnected].status == True`
(исключая ту, которую собираются удалить) больше, либо равно `rv.status.drbd.config.quorum`
- присутствует необходимое количество `rvr.status.actualType==Diskful && rvr.status.conditions[type=Ready].status==True && rvr.metadata.deletionTimestamp==nil` реплик, в
соответствии с `rsc.spec.replication`
- удаляемая реплика не является фактически опубликованной, т.е. её нода не в `rv.status.publishedOn`


### Вывод
 - удалить `rvr.metadata.finalizers[sds-replicated-volume.storage.deckhouse.io/controller]`

## `rvr-owner-reference-controller`

### Статус: [OK | priority: 5 | complexity: 1]

### Цель 

Поддерживать `rvr.metada.ownerReference`, указывающий на `rv` по имени
`rvr.spec.replicatedVolumeName`.

Чтобы выставить правильные настройки, требуется использовать функцию `SetControllerReference` из пакета
`sigs.k8s.io/controller-runtime/pkg/controller/controllerutil`.

### Вывод 
 - `rvr.metada.ownerReference`

## `rv-status-config-quorum-controller`

### Статус: [OK | priority: 5 | complexity: 4]

### Цель 

Поднять значение кворума до необходимого, после того как кластер станет работоспособным.

Работоспособный кластер - это RV, у которого все [RV Ready условия](#rv-ready-условия) достигнуты, без учёта условия `QuorumConfigured`.

До поднятия кворума нужно поставить финализатор на каждую RVR. Также необходимо обработать проставление rvr.`metadata.deletionTimestamp` таким образом, чтобы финализатор с RVR был снят после фактического уменьшения кворума.

Процесс и результат работы контроллера должен быть отражён в `rv.status.conditions[type=QuorumConfigured]`

### Триггер
 - `CREATE/UPDATE(RV, rv.status.conditions[type=Ready].status==True)`

### Вывод
  - `rv.status.drbd.config.quorum`
  - `rv.status.drbd.config.quorumMinimumRedundancy`
  - `rv.status.conditions[type=QuorumConfigured]`

Правильные значения:

N - все реплики
M - diskful реплики

```
if M > 1 {
  var quorum byte = max(2, N/2 + 1)
  var qmr byte = max(2, M/2 +1)
} else {
  var quorum byte = 0
  var qmr byte = 0
}
```

## `rv-status-config-shared-secret-controller`

### Статус: [OK | priority: 3 | complexity: 3]

### Цель
Проставить первоначальное значения для `rv.status.drbd.config.sharedSecret` и `rv.status.drbd.config.sharedSecretAlg`,
а также обработать ошибку применения алгоритма на любой из реплик из `rvr.status.drbd.errors.sharedSecretAlgSelectionError`, и поменять его на следующий по [списку алгоритмов хеширования](Алгоритмы хеширования shared secret). Последний проверенный алгоритм должен быть указан в `rvr.status.drbd.errors.sharedSecretAlgSelectionError.unsupportedAlg`.

В случае, если список закончился - прекратить попытки.

### Триггер
 - `CREATE(RV)`
 - `CREATE/UPDATE(RVR)`

### Вывод 
 - `rv.status.drbd.config.sharedSecret`
   - генерируется новый
 - `rv.status.drbd.config.sharedSecretAlg`
   - выбирается из захардкоженного списка по порядку

## `rvr-missing-node-controller`

### Цель 
Удаляет (без снятия финализатора) RVR с тех нод, которых больше нет в кластере.

### Триггер 
  - во время INIT/DELETE `corev1.Node`
    - когда Node больше нет в кластере

### Вывод 
  - delete rvr

## `rvr-node-cordon-controller`

### Цель 
Удаляет (без снятия финализатора) RVR с тех нод, которые помечены специальным
образом как закордоненные (аннотация, а не `spec.cordon`).

### Триггер 
  - во время INIT/DELETE `corev1.Node`
    - когда Node помечена специальным
образом как закордоненные (аннотация, а не `spec.cordon`).

### Вывод 
  - delete rvr

## `rvr-status-conditions-controller`

### Статус: [TBD | priority: 5 | complexity: 2]

### Цель

Поддерживать вычисляемые поля для отображения пользователю.

- `rvr.status.conditions[type=<>]`
  - `Quorum`
    - `status`
      - `True`
        - `rvr.status.drbd.status.devices[0].quorum=true`
      - `False` - иначе
        - `reason` - в соответствии с причиной
  - `InSync`
    - `status`
      - `True`
        - `rvr.status.drbd.status.devices[0].diskState=UpToDate`
      - `False` - иначе
        - `reason` - в соответствии с причиной
  - `Scheduled` - управляется `rvr-scheduling-controller`, не менять
  - `Configured`
    - `status`
      - `True` (AND)
        - если все поля в `rvr.status.drbd.actual.*` равны соответствующим
      полям-источникам в `rv.status.drbd.config` или `rvr.status.drbd.config`
        - `rvr.status.drbd.errors.lastAdjustmentError == nil`
        - `rvr.status.drbd.errors.lastPromotionError == nil`
        - `rvr.status.drbd.errors.lastResizeError == nil`
        - `rvr.status.drbd.errors.<...>Error == nil`
      - `False` - иначе
        - `reason` - в соответствии с причиной
        - `message` - сформировать из `rvr.status.drbd.errors.<...>Error`
  - `Ready`
    - `status`
      - `True` (AND)
        - `Quorum=True`
        - `InSync!=False`
        - `Scheduled=True`
        - `Configured=True`
      - `False` - инчае
        - `reason` - в соответствии с причиной
  - `VolumeAccessReady` - существует только для `Access` и `Diskful` реплик
    - `status`
      - `True` (AND)
        - `rvr.status.drbd.status.role==Primary`
        - нет проблем с I/O (см. константы `ReasonDiskIOSuspended<...>`)
        - `Quorum=True`
      - `False` - иначе
        - `reason`
          - `NotPublished` - если не Primary
          - `IOSuspendedByQuorum`
          - `IOSuspendedBy<...>` - (см. константы `ReasonDiskIOSuspended<...>`)
          - `IOSuspendedBySnapshotter` - добавить константу на будущее

TODO: коннекты между разными узлами
TODO: что ещё нужно для UI (%sync?)?
TODO: SharedSecretAlgorithmSelected .reason=UnableToSelectSharedSecretAlgorithm
TODO: AddressConfigured - мб заменить на `rvr.status.errors.<...>Error` ?

### Вывод 
  - `rvr.status.conditions`
## `llv-owner-reference-controller`

### Статус: [TBD | priority: 5 | complexity: 1]

### Цель 

Поддерживать `llv.metada.ownerReference`, указывающий на `rvr`.

Чтобы выставить правильные настройки, требуется использовать функцию `SetControllerReference` из пакета
`sigs.k8s.io/controller-runtime/pkg/controller/controllerutil`.

### Вывод 
 - `llv.metada.ownerReference`<|MERGE_RESOLUTION|>--- conflicted
+++ resolved
@@ -56,13 +56,9 @@
   - [`rvr-missing-node-controller`](#rvr-missing-node-controller)
   - [`rvr-node-cordon-controller`](#rvr-node-cordon-controller)
   - [`rvr-status-conditions-controller`](#rvr-status-conditions-controller)
-<<<<<<< HEAD
-    - [Статус: \[TBD | priority: 5 | complexity: 2\]](#статус-tbd--priority-5--complexity-2-1)
+    - [Статус: \[TBD | priority: 5 | complexity: 2\]](#статус-tbd--priority-5--complexity-2)
   - [`llv-owner-reference-controller`](#llv-owner-reference-controller)
     - [Статус: \[TBD | priority: 5 | complexity: 1\]](#статус-tbd--priority-5--complexity-1)
-=======
-    - [Статус: \[TBD | priority: 5 | complexity: 2\]](#статус-tbd--priority-5--complexity-2)
->>>>>>> c1427b5c
 
 # Основные положения
 
