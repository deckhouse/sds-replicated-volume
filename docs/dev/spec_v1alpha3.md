--- conflicted
+++ resolved
@@ -57,10 +57,8 @@
   - [`rvr-node-cordon-controller`](#rvr-node-cordon-controller)
   - [`rvr-status-conditions-controller`](#rvr-status-conditions-controller)
     - [Статус: \[TBD | priority: 5 | complexity: 2\]](#статус-tbd--priority-5--complexity-2)
-<<<<<<< HEAD
   - [`llv-owner-reference-controller`](#llv-owner-reference-controller)
     - [Статус: \[TBD | priority: 5 | complexity: 1\]](#статус-tbd--priority-5--complexity-1)
-=======
   - [`rv-status-conditions-controller`](#rv-status-conditions-controller)
   - [`rv-gc-controller`](#rv-gc-controller)
   - [`tie-breaker-removal-controller`](#tie-breaker-removal-controller)
@@ -73,7 +71,6 @@
     - [Arrange](#arrange-1)
     - [Act](#act-1)
     - [Assert](#assert-1)
->>>>>>> 7445c297
 
 # Основные положения
 
@@ -895,7 +892,7 @@
 
 ### Вывод 
   - `rvr.status.conditions`
-<<<<<<< HEAD
+
 ## `llv-owner-reference-controller`
 
 ### Статус: [TBD | priority: 5 | complexity: 1]
@@ -909,7 +906,6 @@
 
 ### Вывод 
  - `llv.metada.ownerReference`
-=======
 
 
 ## `rv-status-conditions-controller`
@@ -929,4 +925,3 @@
 ### Arrange
 ### Act
 ### Assert
->>>>>>> 7445c297
