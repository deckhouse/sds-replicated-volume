--- conflicted
+++ resolved
@@ -9,11 +9,6 @@
 Использование в других условиях возможно, но стабильная работа в таких случаях не гарантируется.
 {{< /alert >}}
 
-<<<<<<< HEAD
-Модуль управляет реплицируемым блочным хранилищем на основе DRBD с использованием LINSTOR в качестве управляющего слоя (control plane). Позволяет создавать Storage Pool в LINSTOR и StorageClass в Kubernetes через создание [пользовательских ресурсов Kubernetes](./cr.html).
-
-## Шаги настройки модуля
-=======
 Модуль управляет реплицируемым блочным хранилищем на базе `DRBD`. В качестве control-plane/бэкенда используется `LINSTOR` (без возможности непосредственной настройки пользователем).
 
 Модуль позволяет создавать `Storage Pool` и `StorageClass` через создание [пользовательских ресурсов Kubernetes](./cr.html).
@@ -23,7 +18,6 @@
 > **Внимание!** Синхронизация данных при репликации томов происходит только в синхронном режиме, асинхронный режим не поддерживается.
 
 После включения модуля `sds-replicated-volume` в конфигурации Deckhouse, останется только создать [ReplicatedStoragePool и ReplicatedStorageClass](./usage.html#конфигурация-бэкенда-linstor).
->>>>>>> fc5818c8
 
 Для корректной работы модуля `sds-replicated-volume` выполните следующие шаги:
 
@@ -74,9 +68,6 @@
    EOF
    ```
 
-<<<<<<< HEAD
-1. Дождитесь состояния модуля `Ready`. На этом этапе не требуется проверять поды в пространстве имен `d8-sds-node-configurator`.
-=======
 Необходимо на этих узлах создать группы томов `LVM` с помощью пользовательских ресурсов `LVMVolumeGroup`. В быстром старте будем создавать обычное `Thick` хранилище. Подробнее про пользовательские ресурсы и примеры их использования можно прочитать в [примерах использования](./usage.html).
 
 Приступим к настройке хранилища:
@@ -256,7 +247,6 @@
 ```
 
 - Если `StorageClass` с именем `replicated-storage-class` появился, значит настройка модуля `sds-replicated-volume` завершена. Теперь пользователи могут создавать PV, указывая `StorageClass` с именем `replicated-storage-class`. При указанных выше настройках будет создаваться том с 3мя репликами на разных узлах.
->>>>>>> fc5818c8
 
   ```shell
   kubectl get module sds-node-configurator -w
