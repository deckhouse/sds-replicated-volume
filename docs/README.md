---
title: "The sds-replicated-volume module"
description: "The sds-replicated-volume module: General Concepts and Principles."
moduleStatus: preview
---

{{< alert level="warning" >}}
The module is only guaranteed to work if the [system requirements](./readme.html#system-requirements-and-recommendations) are met.
As for any other configurations, the module may work, but its smooth operation is not guaranteed.
{{< /alert >}}

This module manages replicated block storage based on `DRBD`. Currently, `LINSTOR` is used as a control-plane/backend (without the possibility of direct user configuration).

The module allows you to create a `Storage Pool` as well as a `StorageClass` by creating [Kubernetes custom resources](./cr.html).

To create a `Storage Pool`, you will need the `LVMVolumeGroup` configured on the cluster nodes. The `LVM` configuration is done by the [sds-node-configurator](../../sds-node-configurator/stable/) module.

> **Caution.** Before enabling the `sds-replicated-volume` module, you must enable the `sds-node-configurator` module.
>
> **Caution.** Data synchronization during volume replication is carried out in synchronous mode only, asynchronous mode is not supported.

> **Caution.** If your cluster has only a single node, use `sds-local-volume` instead of `sds-replicated-volume`.
> To use `sds-replicated-volume`, a minimum of 3 nodes is required. It is advisable to have 4 or more nodes to mitigate the impact of potential node failures.

After you enable the `sds-replicated-volume` module in the Deckhouse configuration, you will only have to create [ReplicatedStoragePool and ReplicatedStorageClass](./usage.html#configuring-the-linstor-backend).

To ensure the proper functioning of the `sds-replicated-volume` module, follow these steps:

- Enable the [sds-node-configurator](../../sds-node-configurator/stable/) module.  
  Ensure that the `sds-node-configurator` module is enabled **before** enabling the `sds-replicated-volume` module.

{{< alert level="warning" >}}
Direct configuration of the LINSTOR backend by the user is prohibited.
{{< /alert >}}

{{< alert level="info" >}}
Data synchronization during volume replication occurs only in synchronous mode. Asynchronous mode is not supported.
{{< /alert >}}

<<<<<<< HEAD
- Configure LVMVolumeGroup.
  Before creating a StorageClass, create the [LVMVolumeGroup](../../sds-node-configurator/stable/cr.html#lvmvolumegroup) resource for the `sds-node-configurator` module on the cluster nodes.
=======
{{< alert level="info" >}}
For working with snapshots, the [snapshot-controller](../../snapshot-controller/) module must be connected.
{{< /alert >}}
>>>>>>> c892df68

- Create Storage Pools and Corresponding StorageClasses.

  Users are **prohibited** from creating StorageClasses for the `replicated.csi.storage.deckhouse.io` CSI driver.  

  After the `sds-replicated-volume` module is activated in the Deckhouse configuration, the cluster will automatically be set up to work with the LINSTOR backend. You only need to create the [storage pools and StorageClasses](./usage.html#configuring-the-linstor-backend).

The module supports two operating modes: LVM and LVMThin.  
Each mode has its own characteristics, advantages, and limitations. Learn more about the differences [in the FAQ](./faq.html#what-is-difference-between-lvm-and-lvmthin).

## Quickstart guide

Note that all commands must be run on a machine that has administrator access to the Kubernetes API.

### Enabling modules

Enabling the `sds-node-configurator` module:

1. Create a ModuleConfig resource to enable the module:

   ```yaml
   kubectl apply -f - <<EOF
   apiVersion: deckhouse.io/v1alpha1
   kind: ModuleConfig
   metadata:
     name: sds-node-configurator
   spec:
     enabled: true
     version: 1
   EOF
   ```

   2. Wait for the `sds-node-configurator` module to reaches the `Ready` state.

      ```shell
      kubectl get module sds-node-configurator -w
      ```

   3. Activate the `sds-replicated-volume` module. Before enabling, it is recommended to review the [available settings](./configuration.html).

  The example below launches the module with default settings, which will result in creating service pods for the `sds-replicated-volume` component on all cluster nodes, installing the DRBD kernel module, and registering the CSI driver:

   ```yaml
   kubectl apply -f - <<EOF
   apiVersion: deckhouse.io/v1alpha1
   kind: ModuleConfig
   metadata:
     name: sds-replicated-volume
   spec:
     enabled: true
     version: 1
   EOF
   ```

4. Wait for the `sds-replicated-volume` module to reach the `Ready` state.

   ```shell
   kubectl get module sds-replicated-volume -w
   ```

   5. Make sure that all pods in `d8-sds-replicated-volume` and `d8-sds-node-configurator` namespaces are `Running` or `Completed` and are running on all nodes where DRBD resources are intended to be used:
  
      ```shell
      kubectl -n d8-sds-replicated-volume get pod -o wide -w
      kubectl -n d8-sds-node-configurator get pod -o wide -w
      ```

### Configuring storage on nodes

You need to create `LVM` volume groups on the nodes using `LVMVolumeGroup` custom resources. As part of this quickstart guide, we will create a regular `Thick` storage. See [usage examples](./usage.html) to learn more about custom resources.

To configure the storage:

- List all the [BlockDevice](../../sds-node-configurator/stable/cr.html#blockdevice) resources available in your cluster:

```shell
kubectl get bd

NAME                                           NODE       CONSUMABLE   SIZE      PATH
dev-0a29d20f9640f3098934bca7325f3080d9b6ef74   worker-0   true         30Gi      /dev/vdd
dev-457ab28d75c6e9c0dfd50febaac785c838f9bf97   worker-0   false        20Gi      /dev/vde
dev-49ff548dfacba65d951d2886c6ffc25d345bb548   worker-1   true         35Gi      /dev/vde
dev-75d455a9c59858cf2b571d196ffd9883f1349d2e   worker-2   true         35Gi      /dev/vdd
dev-ecf886f85638ee6af563e5f848d2878abae1dcfd   worker-0   true         5Gi       /dev/vdb
```


- Create an [LVMVolumeGroup](../../sds-node-configurator/stable/cr.html#lvmvolumegroup) resource for `worker-0`:

```yaml
kubectl apply -f - <<EOF
apiVersion: storage.deckhouse.io/v1alpha1
kind: LVMVolumeGroup
metadata:
  name: "vg-1-on-worker-0" # The name can be any fully qualified resource name in Kubernetes. This LVMVolumeGroup resource name will be used to create ReplicatedStoragePool in the future
spec:
  type: Local
  local:
    nodeName: "worker-0"
  blockDeviceSelector:
    matchExpressions:
      - key: kubernetes.io/metadata.name
        operator: In
        values:
          - dev-0a29d20f9640f3098934bca7325f3080d9b6ef74
          - dev-ecf886f85638ee6af563e5f848d2878abae1dcfd
  actualVGNameOnTheNode: "vg-1" # the name of the LVM VG to be created from the above block devices on the node 
EOF
```

- Wait for the created `LVMVolumeGroup` resource to become `Ready`:

```shell
kubectl get lvg vg-1-on-worker-0 -w
```

- The resource becoming `Ready` means that an LVM VG named `vg-1` made up of the `/dev/vdd` and `/dev/vdb` block devices has been created on the `worker-0` node.

  - Next, create an [LVMVolumeGroup](../../sds-node-configurator/stable/cr.html#lvmvolumegroup) resource for `worker-1`:

```shell
kubectl apply -f - <<EOF
apiVersion: storage.deckhouse.io/v1alpha1
kind: LVMVolumeGroup
metadata:
  name: "vg-1-on-worker-1"
spec:
  type: Local
  local:
    nodeName: "worker-1"
  blockDeviceSelector:
    matchExpressions:
      - key: kubernetes.io/metadata.name
        operator: In
        values:
          - dev-49ff548dfacba65d951d2886c6ffc25d345bb548
  actualVGNameOnTheNode: "vg-1"
EOF
```

- Wait for the created `LVMVolumeGroup` resource to become `Ready`:

```shell
kubectl get lvg vg-1-on-worker-1 -w
```

- The resource becoming `Ready` means that an LVM VG named `vg-1` made up of the `/dev/vde` block device has been created on the `worker-1` node.

  - Create an [LVMVolumeGroup](../../sds-node-configurator/stable/cr.html#lvmvolumegroup) resource for `worker-2`:

```shell
kubectl apply -f - <<EOF
apiVersion: storage.deckhouse.io/v1alpha1
kind: LVMVolumeGroup
metadata:
  name: "vg-1-on-worker-2"
spec:
  type: Local
  local:
    nodeName: "worker-2"
  blockDeviceSelector:
    matchExpressions:
      - key: kubernetes.io/metadata.name
        operator: In
        values:
          - dev-75d455a9c59858cf2b571d196ffd9883f1349d2e
  actualVGNameOnTheNode: "vg-1"
EOF
```

- Wait for the created `LVMVolumeGroup` resource to become `Ready`:

```shell
kubectl get lvg vg-1-on-worker-2 -w
```

- The resource becoming `Ready` means that an LVM VG named `vg-1` made up of the `/dev/vdd` block device has been created on the `worker-2` node.

  - Now that we have all the LVM VGs created on the nodes, create a [ReplicatedStoragePool](./cr.html#replicatedstoragepool) out of those VGs:

```yaml
kubectl apply -f -<<EOF
apiVersion: storage.deckhouse.io/v1alpha1
kind: ReplicatedStoragePool
metadata:
  name: data
spec:
  type: LVM
  lvmVolumeGroups: # Here, specify the names of the LVMVolumeGroup resources you created earlier
    - name: vg-1-on-worker-0
    - name: vg-1-on-worker-1
    - name: vg-1-on-worker-2
EOF

```

- Wait for the created `ReplicatedStoragePool` resource to become `Completed`:

```shell
kubectl get rsp data -w
```

- Confirm that the `data` Storage Pool has been created on nodes `worker-0`, `worker-1` and `worker-2`:

```shell
alias linstor='kubectl -n d8-sds-replicated-volume exec -ti deploy/linstor-controller -- linstor'
linstor sp l

╭─────────────────────────────────────────────────────────────────────────────────────────────────────────────────────────────────────────────╮
┊ StoragePool          ┊ Node     ┊ Driver   ┊ PoolName ┊ FreeCapacity ┊ TotalCapacity ┊ CanSnapshots ┊ State ┊ SharedName                    ┊
╞═════════════════════════════════════════════════════════════════════════════════════════════════════════════════════════════════════════════╡
┊ DfltDisklessStorPool ┊ worker-0 ┊ DISKLESS ┊          ┊              ┊               ┊ False        ┊ Ok    ┊ worker-0;DfltDisklessStorPool ┊
┊ DfltDisklessStorPool ┊ worker-1 ┊ DISKLESS ┊          ┊              ┊               ┊ False        ┊ Ok    ┊ worker-1;DfltDisklessStorPool ┊
┊ DfltDisklessStorPool ┊ worker-2 ┊ DISKLESS ┊          ┊              ┊               ┊ False        ┊ Ok    ┊ worker-2;DfltDisklessStorPool ┊
┊ data                 ┊ worker-0 ┊ LVM      ┊ vg-1     ┊    35.00 GiB ┊     35.00 GiB ┊ False        ┊ Ok    ┊ worker-0;data                 ┊
┊ data                 ┊ worker-1 ┊ LVM      ┊ vg-1     ┊    35.00 GiB ┊     35.00 GiB ┊ False        ┊ Ok    ┊ worker-1;data                 ┊
┊ data                 ┊ worker-2 ┊ LVM      ┊ vg-1     ┊    35.00 GiB ┊     35.00 GiB ┊ False        ┊ Ok    ┊ worker-2;data                 ┊
╰─────────────────────────────────────────────────────────────────────────────────────────────────────────────────────────────────────────────╯
```

- Create a [ReplicatedStorageClass](./cr.html#replicatedstorageclass) resource for a zone-free cluster (see [use cases](./layouts.html) for details on how zonal ReplicatedStorageClasses work):

```yaml
kubectl apply -f -<<EOF
apiVersion: storage.deckhouse.io/v1alpha1
kind: ReplicatedStorageClass
metadata:
  name: replicated-storage-class
spec:
  storagePool: data # Here, specify the name of the ReplicatedStoragePool you created earlier
  reclaimPolicy: Delete
  topology: Ignored # - note that setting "ignored" means there should be no zones (nodes labeled topology.kubernetes.io/zone) in the cluster
EOF
```

- Wait for the created `ReplicatedStorageClass` resource to become `Created`:

```shell
kubectl get rsc replicated-storage-class -w
```

- Confirm that the corresponding `StorageClass` has been created:

```shell
kubectl get sc replicated-storage-class
```

- If `StorageClass` with the name `replicated-storage-class` is shown, then the configuration of the `sds-replicated-volume` module is complete. Now users can create PVs by specifying `StorageClass` with the name `replicated-storage-class`. Given the above settings, a volume will be created with 3 replicas on different nodes.

## System requirements and recommendations

### Requirements

{{< alert level="info" >}}
Applicable to both single-zone clusters and clusters using multiple availability zones.
{{< /alert >}}

- Use stock kernels provided with [supported distributions](https://deckhouse.io/documentation/v1/supported_versions.html#linux).
  - A network infrastructure with a bandwidth of 10 Gbps or higher is required for network connectivity.
  - To achieve maximum performance, the network latency between nodes should be between 0.5–1 ms.
  - Do not use another SDS (Software Defined Storage) to provide disks for SDS Deckhouse.

### Recommendations

- Avoid using RAID. The reasons are detailed [in the FAQ](./faq.html#why-is-it-not-recommended-to-use-raid-for-disks-that-are-used-by-the-sds-replicated-volume-module).
  - Use local physical disks. The reasons are detailed [in the FAQ](./faq.html#why-do-you-recommend-using-local-disks-and-not-nas).
  - In order for cluster to be operational, but with performance degradation, network latency should not be higher than 20ms between nodes<|MERGE_RESOLUTION|>--- conflicted
+++ resolved
@@ -37,14 +37,12 @@
 Data synchronization during volume replication occurs only in synchronous mode. Asynchronous mode is not supported.
 {{< /alert >}}
 
-<<<<<<< HEAD
+{{< alert level="info" >}}
+For working with snapshots, the [snapshot-controller](../../snapshot-controller/) module must be connected.
+{{< /alert >}}
+
 - Configure LVMVolumeGroup.
   Before creating a StorageClass, create the [LVMVolumeGroup](../../sds-node-configurator/stable/cr.html#lvmvolumegroup) resource for the `sds-node-configurator` module on the cluster nodes.
-=======
-{{< alert level="info" >}}
-For working with snapshots, the [snapshot-controller](../../snapshot-controller/) module must be connected.
-{{< /alert >}}
->>>>>>> c892df68
 
 - Create Storage Pools and Corresponding StorageClasses.
 
