---
title: "The sds-replicated-volume module"
description: "The sds-replicated-volume module: General Concepts and Principles."
moduleStatus: preview
---

{{< alert level="warning" >}}
The module is only guaranteed to work if the [system requirements](./readme.html#system-requirements-and-recommendations) are met.
As for any other configurations, the module may work, but its smooth operation is not guaranteed.
{{< /alert >}}

<<<<<<< HEAD
The module manages replicated block storage based on DRBD, using LINSTOR as the control plane.  
It allows the creation of a Storage Pool in LINSTOR and a StorageClass in Kubernetes through the creation of [Kubernetes custom resources](./cr.html).

## Steps to configure the module
=======
This module manages replicated block storage based on `DRBD`. Currently, `LINSTOR` is used as a control-plane/backend (without the possibility of direct user configuration). 
The module allows you to create a `Storage Pool` as well as a `StorageClass` by creating [Kubernetes custom resources](./cr.html). 
To create a `Storage Pool`, you will need the `LVMVolumeGroup` configured on the cluster nodes. The `LVM` configuration is done by the [sds-node-configurator](../../sds-node-configurator/stable/) module.
> **Caution!** Before enabling the `sds-replicated-volume` module, you must enable the `sds-node-configurator` module.
>
> **Caution!** Data synchronization during volume replication is carried out in synchronous mode only, asynchronous mode is not supported.

After you enable the `sds-replicated-volume` module in the Deckhouse configuration, you will only have to create [storage pools and StorageClasses](./usage.html#configuring-the-linstor-backend).
>>>>>>> fc5818c8

To ensure the proper functioning of the `sds-replicated-volume` module, follow these steps:

- Configure LVMVolumeGroup.
  Before creating a StorageClass, create the [LVMVolumeGroup](../../sds-node-configurator/stable/cr.html#lvmvolumegroup) resource for the `sds-node-configurator` module on the cluster nodes.

- Enable the [sds-node-configurator](../../sds-node-configurator/stable/) module.  
  Ensure that the `sds-node-configurator` module is enabled **before** enabling the `sds-replicated-volume` module.

{{< alert level="warning" >}}
Direct configuration of the LINSTOR backend by the user is prohibited.
{{< /alert >}}

{{< alert level="info" >}}
Data synchronization during volume replication occurs only in synchronous mode. Asynchronous mode is not supported.
{{< /alert >}}

- Create Storage Pools and Corresponding StorageClasses.

  Users are **prohibited** from creating StorageClasses for the `replicated.csi.storage.deckhouse.io` CSI driver.  

  After the `sds-replicated-volume` module is activated in the Deckhouse configuration, the cluster will automatically be set up to work with the LINSTOR backend. You only need to create the [storage pools and StorageClasses](./usage.html#configuring-the-linstor-backend).

The module supports two operating modes: LVM and LVMThin.  
Each mode has its own characteristics, advantages, and limitations. Learn more about the differences [in the FAQ](./faq.html#what-is-difference-between-lvm-and-lvmthin).

## Quickstart guide

Note that all commands must be run on a machine that has administrator access to the Kubernetes API.

### Enabling modules

Enabling the `sds-node-configurator` module:

1. Create a ModuleConfig resource to enable the module:

   ```yaml
   kubectl apply -f - <<EOF
   apiVersion: deckhouse.io/v1alpha1
   kind: ModuleConfig
   metadata:
     name: sds-node-configurator
   spec:
     enabled: true
     version: 1
   EOF
   ```

1. Wait for the `sds-node-configurator` module to reach the `Ready` state. At this stage, there is no need to check pods in the `d8-sds-node-configurator` namespace.

   ```shell
   kubectl get module sds-node-configurator -w
   ```

Enabling the `sds-replicated-volume` module:

1. Activate the `sds-replicated-volume` module. Before enabling, it is recommended to review the [available settings](./configuration.html).  
The example below launches the module with default settings, which will result in creating service pods for the `sds-replicated-volume` component on all cluster nodes, installing the DRBD kernel module, and registering the CSI driver:

   ```yaml
   kubectl apply -f - <<EOF
   apiVersion: deckhouse.io/v1alpha1
   kind: ModuleConfig
   metadata:
     name: sds-replicated-volume
   spec:
     enabled: true
     version: 1
   EOF
   ```

1. Wait for the `sds-replicated-volume` module to reach the `Ready` state.

   ```shell
   kubectl get module sds-replicated-volume -w
   ```

1. Make sure that all pods in `d8-sds-replicated-volume` and `d8-sds-node-configurator` namespaces are `Running` or `Completed` and are running on all nodes where DRBD resources are intended to be used:
  
   ```shell
   kubectl -n d8-sds-replicated-volume get pod -owide -w
   kubectl -n d8-sds-node-configurator get pod -o wide -w
   ```

### Configuring storage on nodes

<<<<<<< HEAD
You need to create LVM volume groups on the nodes using LVMVolumeGroup custom resources. As part of this quickstart guide, we will create a regular `Thick` storage. See [usage examples](./usage.html) to learn more about custom resources.

#### Configuration steps

1. Retrieve all [BlockDevice](../../sds-node-configurator/stable/cr.html#blockdevice) resources available in your cluster:

   ```shell
   kubectl get bd
   ```

   Example output:

   ```console
   NAME                                           NODE       CONSUMABLE   SIZE      PATH
   dev-0a29d20f9640f3098934bca7325f3080d9b6ef74   worker-0   true         30Gi      /dev/vdd
   dev-457ab28d75c6e9c0dfd50febaac785c838f9bf97   worker-0   false        20Gi      /dev/vde
   dev-49ff548dfacba65d951d2886c6ffc25d345bb548   worker-1   true         35Gi      /dev/vde
   dev-75d455a9c59858cf2b571d196ffd9883f1349d2e   worker-2   true         35Gi      /dev/vdd
   dev-ecf886f85638ee6af563e5f848d2878abae1dcfd   worker-0   true         5Gi       /dev/vdb
   ```

1. Create the [LVMVolumeGroup](../../sds-node-configurator/stable/cr.html#lvmvolumegroup) resource for the `worker-0` node:

   ```yaml
   kubectl apply -f - <<EOF
   apiVersion: storage.deckhouse.io/v1alpha1
   kind: LVMVolumeGroup
   metadata:
     name: "vg-1-on-worker-0" # The name can be any appropriate name for Kubernetes resource names. This name will later be used to create the ReplicatedStoragePool.
   spec:
     type: Local
     local:
       nodeName: "worker-0"
     blockDeviceSelector:
       matchExpressions:
         - key: kubernetes.io/metadata.name
           operator: In
           values:
             - dev-0a29d20f9640f3098934bca7325f3080d9b6ef74
             - dev-ecf886f85638ee6af563e5f848d2878abae1dcfd
     actualVGNameOnTheNode: "vg-1" # Name of the LVM VG that will be created on the node from the specified block devices.
   EOF
   ```

1. Wait for the created LVMVolumeGroup resource to become `Ready`:

   ```shell
   kubectl get lvg vg-1-on-worker-0 -w
   ```

The resource becoming `Ready` means that an LVM VG named `vg-1` made up of the `/dev/vdd` and `/dev/vdb` block devices has been created on the `worker-0` node.

1. Create the [LVMVolumeGroup](../../sds-node-configurator/stable/cr.html#lvmvolumegroup) resource for the `worker-1` node:

   ```yaml
   kubectl apply -f - <<EOF
   apiVersion: storage.deckhouse.io/v1alpha1
   kind: LVMVolumeGroup
   metadata:
     name: "vg-1-on-worker-1"
   spec:
     type: Local
     local:
       nodeName: "worker-1"
     blockDeviceSelector:
       matchExpressions:
         - key: kubernetes.io/metadata.name
           operator: In
           values:
             - dev-49ff548dfacba65d951d2886c6ffc25d345bb548
     actualVGNameOnTheNode: "vg-1"
   EOF
   ```

1. Wait for the created LVMVolumeGroup resource to become `Ready`:

   ```shell
   kubectl get lvg vg-1-on-worker-1 -w
   ```

The resource becoming `Ready` means that an LVM VG named `vg-1` made up of the `/dev/vde` block device has been created on the `worker-1` node.

1. Create the [LVMVolumeGroup](../../sds-node-configurator/stable/cr.html#lvmvolumegroup) resource for the `worker-2` node:

   ```yaml
   kubectl apply -f - <<EOF
   apiVersion: storage.deckhouse.io/v1alpha1
   kind: LVMVolumeGroup
   metadata:
     name: "vg-1-on-worker-2"
   spec:
     type: Local
     local:
       nodeName: "worker-2"
     blockDeviceSelector:
       matchExpressions:
         - key: kubernetes.io/metadata.name
           operator: In
           values:
             - dev-75d455a9c59858cf2b571d196ffd9883f1349d2e
     actualVGNameOnTheNode: "vg-1"
   EOF
   ```

1. Wait for the created LVMVolumeGroup resource to become `Ready`:

   ```shell
   kubectl get lvg vg-1-on-worker-2 -w
   ```

The resource becoming `Ready` means that an LVM VG named `vg-1` made up of the `/dev/vdd` block device has been created on the `worker-2` node.

1. Create the [ReplicatedStoragePool](./cr.html#replicatedstoragepool) resource:

   ```yaml
   kubectl apply -f -<<EOF
   apiVersion: storage.deckhouse.io/v1alpha1
   kind: ReplicatedStoragePool
   metadata:
     name: data
   spec:
     type: LVM
     lvmVolumeGroups: # Here, specify the names of the LVMVolumeGroup resources we created earlier.
       - name: vg-1-on-worker-0
       - name: vg-1-on-worker-1
       - name: vg-1-on-worker-2
   EOF
   ```

1. Wait for the created ReplicatedStoragePool resource to become `Completed`:

   ```shell
   kubectl get rsp data -w
   ```

1. Confirm that the `data` Storage Pool has been created on nodes `worker-0`, `worker-1` and `worker-2` in LINSTOR:

   ```shell
   alias linstor='kubectl -n d8-sds-replicated-volume exec -ti deploy/linstor-controller -- linstor'
   linstor sp l
   ```

   Example output:

   ```shell
   ╭─────────────────────────────────────────────────────────────────────────────────────────────────────────────────────────────────────────────╮
   ┊ StoragePool          ┊ Node     ┊ Driver   ┊ PoolName ┊ FreeCapacity ┊ TotalCapacity ┊ CanSnapshots ┊ State ┊ SharedName                    ┊
   ╞═════════════════════════════════════════════════════════════════════════════════════════════════════════════════════════════════════════════╡
   ┊ DfltDisklessStorPool ┊ worker-0 ┊ DISKLESS ┊          ┊              ┊               ┊ False        ┊ Ok    ┊ worker-0;DfltDisklessStorPool ┊
   ┊ DfltDisklessStorPool ┊ worker-1 ┊ DISKLESS ┊          ┊              ┊               ┊ False        ┊ Ok    ┊ worker-1;DfltDisklessStorPool ┊
   ┊ DfltDisklessStorPool ┊ worker-2 ┊ DISKLESS ┊          ┊              ┊               ┊ False        ┊ Ok    ┊ worker-2;DfltDisklessStorPool ┊
   ┊ data                 ┊ worker-0 ┊ LVM      ┊ vg-1     ┊    35.00 GiB ┊     35.00 GiB ┊ False        ┊ Ok    ┊ worker-0;data                 ┊
   ┊ data                 ┊ worker-1 ┊ LVM      ┊ vg-1     ┊    35.00 GiB ┊     35.00 GiB ┊ False        ┊ Ok    ┊ worker-1;data                 ┊
   ┊ data                 ┊ worker-2 ┊ LVM      ┊ vg-1     ┊    35.00 GiB ┊     35.00 GiB ┊ False        ┊ Ok    ┊ worker-2;data                 ┊
   ╰─────────────────────────────────────────────────────────────────────────────────────────────────────────────────────────────────────────────╯
   ```

1. Create a [ReplicatedStorageClass](./cr.html#replicatedstorageclass) resource for a zone-free cluster (see [use cases](./layouts.html) for details on how zonal ReplicatedStorageClasses work):

   ```yaml
   kubectl apply -f -<<EOF
   apiVersion: storage.deckhouse.io/v1alpha1
   kind: ReplicatedStorageClass
   metadata:
     name: replicated-storage-class
   spec:
     storagePool: data # Here, specify the name of the ReplicatedStoragePool you created earlier
     reclaimPolicy: Delete
     topology: Ignored # - note that setting "ignored" means there should be no zones (nodes labeled topology.kubernetes.io/zone) in the cluster
   EOF
   ```

1. Wait for the created ReplicatedStorageClass resource to become `Created`:

   ```shell
   kubectl get rsc replicated-storage-class -w
   ```

1. Confirm that the corresponding StorageClass has been created:

   ```shell
   kubectl get sc replicated-storage-class
   ```

- If StorageClass with the name `replicated-storage-class` is shown, then the configuration of the `sds-replicated-volume` module is complete. Now users can create PVs by specifying StorageClass with the name `replicated-storage-class`. Given the above settings, a volume will be created with 3 replicas on different nodes.
=======
You need to create `LVM` volume groups on the nodes using `LVMVolumeGroup` custom resources. As part of this quickstart guide, we will create a regular `Thick` storage. See [usage examples](./usage.html) to learn more about custom resources.

To configure the storage:

- List all the [BlockDevice](../../sds-node-configurator/stable/cr.html#blockdevice) resources available in your cluster:

```shell
kubectl get bd

NAME                                           NODE       CONSUMABLE   SIZE      PATH
dev-0a29d20f9640f3098934bca7325f3080d9b6ef74   worker-0   true         30Gi      /dev/vdd
dev-457ab28d75c6e9c0dfd50febaac785c838f9bf97   worker-0   false        20Gi      /dev/vde
dev-49ff548dfacba65d951d2886c6ffc25d345bb548   worker-1   true         35Gi      /dev/vde
dev-75d455a9c59858cf2b571d196ffd9883f1349d2e   worker-2   true         35Gi      /dev/vdd
dev-ecf886f85638ee6af563e5f848d2878abae1dcfd   worker-0   true         5Gi       /dev/vdb
```


- Create an [LVMVolumeGroup](../../sds-node-configurator/stable/cr.html#lvmvolumegroup) resource for `worker-0`:

```yaml
kubectl apply -f - <<EOF
apiVersion: storage.deckhouse.io/v1alpha1
kind: LVMVolumeGroup
metadata:
  name: "vg-1-on-worker-0" # The name can be any fully qualified resource name in Kubernetes. This LVMVolumeGroup resource name will be used to create ReplicatedStoragePool in the future
spec:
  type: Local
  local:
    nodeName: "worker-0"
  blockDeviceSelector:
    matchExpressions:
      - key: kubernetes.io/metadata.name
        operator: In
        values:
          - dev-0a29d20f9640f3098934bca7325f3080d9b6ef74
          - dev-ecf886f85638ee6af563e5f848d2878abae1dcfd
  actualVGNameOnTheNode: "vg-1" # the name of the LVM VG to be created from the above block devices on the node 
EOF
```

- Wait for the created `LVMVolumeGroup` resource to become `Ready`:

```shell
kubectl get lvg vg-1-on-worker-0 -w
```

- The resource becoming `Ready` means that an LVM VG named `vg-1` made up of the `/dev/vdd` and `/dev/vdb` block devices has been created on the `worker-0` node.

- Next, create an [LVMVolumeGroup](../../sds-node-configurator/stable/cr.html#lvmvolumegroup) resource for `worker-1`:

```shell
kubectl apply -f - <<EOF
apiVersion: storage.deckhouse.io/v1alpha1
kind: LVMVolumeGroup
metadata:
  name: "vg-1-on-worker-1"
spec:
  type: Local
  local:
    nodeName: "worker-1"
  blockDeviceSelector:
    matchExpressions:
      - key: kubernetes.io/metadata.name
        operator: In
        values:
          - dev-49ff548dfacba65d951d2886c6ffc25d345bb548
  actualVGNameOnTheNode: "vg-1"
EOF
```

- Wait for the created `LVMVolumeGroup` resource to become `Ready`:

```shell
kubectl get lvg vg-1-on-worker-1 -w
```

- The resource becoming `Ready` means that an LVM VG named `vg-1` made up of the `/dev/vde` block device has been created on the `worker-1` node.

- Create an [LVMVolumeGroup](../../sds-node-configurator/stable/cr.html#lvmvolumegroup) resource for `worker-2`:

```shell
kubectl apply -f - <<EOF
apiVersion: storage.deckhouse.io/v1alpha1
kind: LVMVolumeGroup
metadata:
  name: "vg-1-on-worker-2"
spec:
  type: Local
  local:
    nodeName: "worker-2"
  blockDeviceSelector:
    matchExpressions:
      - key: kubernetes.io/metadata.name
        operator: In
        values:
          - dev-75d455a9c59858cf2b571d196ffd9883f1349d2e
  actualVGNameOnTheNode: "vg-1"
EOF
```

- Wait for the created `LVMVolumeGroup` resource to become `Ready`:

```shell
kubectl get lvg vg-1-on-worker-2 -w
```

- The resource becoming `Ready` means that an LVM VG named `vg-1` made up of the `/dev/vdd` block device has been created on the `worker-2` node.

- Now that we have all the LVM VGs created on the nodes, create a [ReplicatedStoragePool](./cr.html#replicatedstoragepool) out of those VGs:

```yaml
kubectl apply -f -<<EOF
apiVersion: storage.deckhouse.io/v1alpha1
kind: ReplicatedStoragePool
metadata:
  name: data
spec:
  type: LVM
  lvmVolumeGroups: # Here, specify the names of the LVMVolumeGroup resources you created earlier
    - name: vg-1-on-worker-0
    - name: vg-1-on-worker-1
    - name: vg-1-on-worker-2
EOF

```

- Wait for the created `ReplicatedStoragePool` resource to become `Completed`:

```shell
kubectl get rsp data -w
```

- Confirm that the `data` Storage Pool has been created on nodes `worker-0`, `worker-1` and `worker-2`:

```shell
alias linstor='kubectl -n d8-sds-replicated-volume exec -ti deploy/linstor-controller -- linstor'
linstor sp l

╭─────────────────────────────────────────────────────────────────────────────────────────────────────────────────────────────────────────────╮
┊ StoragePool          ┊ Node     ┊ Driver   ┊ PoolName ┊ FreeCapacity ┊ TotalCapacity ┊ CanSnapshots ┊ State ┊ SharedName                    ┊
╞═════════════════════════════════════════════════════════════════════════════════════════════════════════════════════════════════════════════╡
┊ DfltDisklessStorPool ┊ worker-0 ┊ DISKLESS ┊          ┊              ┊               ┊ False        ┊ Ok    ┊ worker-0;DfltDisklessStorPool ┊
┊ DfltDisklessStorPool ┊ worker-1 ┊ DISKLESS ┊          ┊              ┊               ┊ False        ┊ Ok    ┊ worker-1;DfltDisklessStorPool ┊
┊ DfltDisklessStorPool ┊ worker-2 ┊ DISKLESS ┊          ┊              ┊               ┊ False        ┊ Ok    ┊ worker-2;DfltDisklessStorPool ┊
┊ data                 ┊ worker-0 ┊ LVM      ┊ vg-1     ┊    35.00 GiB ┊     35.00 GiB ┊ False        ┊ Ok    ┊ worker-0;data                 ┊
┊ data                 ┊ worker-1 ┊ LVM      ┊ vg-1     ┊    35.00 GiB ┊     35.00 GiB ┊ False        ┊ Ok    ┊ worker-1;data                 ┊
┊ data                 ┊ worker-2 ┊ LVM      ┊ vg-1     ┊    35.00 GiB ┊     35.00 GiB ┊ False        ┊ Ok    ┊ worker-2;data                 ┊
╰─────────────────────────────────────────────────────────────────────────────────────────────────────────────────────────────────────────────╯
```

- Create a [ReplicatedStorageClass](./cr.html#replicatedstorageclass) resource for a zone-free cluster (see [use cases](./layouts.html) for details on how zonal ReplicatedStorageClasses work):

```yaml
kubectl apply -f -<<EOF
apiVersion: storage.deckhouse.io/v1alpha1
kind: ReplicatedStorageClass
metadata:
  name: replicated-storage-class
spec:
  storagePool: data # Here, specify the name of the ReplicatedStoragePool you created earlier
  reclaimPolicy: Delete
  topology: Ignored # - note that setting "ignored" means there should be no zones (nodes labeled topology.kubernetes.io/zone) in the cluster
EOF
```

- Wait for the created `ReplicatedStorageClass` resource to become `Created`:

```shell
kubectl get rsc replicated-storage-class -w
```

- Confirm that the corresponding `StorageClass` has been created:

```shell
kubectl get sc replicated-storage-class
```

- If `StorageClass` with the name `replicated-storage-class` is shown, then the configuration of the `sds-replicated-volume` module is complete. Now users can create PVs by specifying `StorageClass` with the name `replicated-storage-class`. Given the above settings, a volume will be created with 3 replicas on different nodes.
>>>>>>> fc5818c8

## System requirements and recommendations

### Requirements

{{< alert level="info" >}}
Applicable to both single-zone clusters and clusters using multiple availability zones.
{{< /alert >}}

- Use stock kernels provided with [supported distributions](https://deckhouse.io/documentation/v1/supported_versions.html#linux).
- A network infrastructure with a bandwidth of 10 Gbps or higher is required for network connectivity.
- To achieve maximum performance, the network latency between nodes should be between 0.5–1 ms.
- Do not use another SDS (Software Defined Storage) to provide disks for SDS Deckhouse.

### Recommendations

- Avoid using RAID. The reasons are detailed [in the FAQ](./faq.html#why-is-it-not-recommended-to-use-raid-for-disks-that-are-used-by-the-sds-replicated-volume-module).
- Use local physical disks. The reasons are detailed [in the FAQ](./faq.html#why-do-you-recommend-using-local-disks-and-not-nas).
- In order for cluster to be operational, but with performance degradation, network latency should not be higher than 20ms between nodes<|MERGE_RESOLUTION|>--- conflicted
+++ resolved
@@ -9,12 +9,6 @@
 As for any other configurations, the module may work, but its smooth operation is not guaranteed.
 {{< /alert >}}
 
-<<<<<<< HEAD
-The module manages replicated block storage based on DRBD, using LINSTOR as the control plane.  
-It allows the creation of a Storage Pool in LINSTOR and a StorageClass in Kubernetes through the creation of [Kubernetes custom resources](./cr.html).
-
-## Steps to configure the module
-=======
 This module manages replicated block storage based on `DRBD`. Currently, `LINSTOR` is used as a control-plane/backend (without the possibility of direct user configuration). 
 The module allows you to create a `Storage Pool` as well as a `StorageClass` by creating [Kubernetes custom resources](./cr.html). 
 To create a `Storage Pool`, you will need the `LVMVolumeGroup` configured on the cluster nodes. The `LVM` configuration is done by the [sds-node-configurator](../../sds-node-configurator/stable/) module.
@@ -23,7 +17,8 @@
 > **Caution!** Data synchronization during volume replication is carried out in synchronous mode only, asynchronous mode is not supported.
 
 After you enable the `sds-replicated-volume` module in the Deckhouse configuration, you will only have to create [storage pools and StorageClasses](./usage.html#configuring-the-linstor-backend).
->>>>>>> fc5818c8
+
+> **Caution!** The user is not allowed to create a `StorageClass` for the replicated.csi.storage.deckhouse.io CSI driver.
 
 To ensure the proper functioning of the `sds-replicated-volume` module, follow these steps:
 
@@ -110,193 +105,6 @@
 
 ### Configuring storage on nodes
 
-<<<<<<< HEAD
-You need to create LVM volume groups on the nodes using LVMVolumeGroup custom resources. As part of this quickstart guide, we will create a regular `Thick` storage. See [usage examples](./usage.html) to learn more about custom resources.
-
-#### Configuration steps
-
-1. Retrieve all [BlockDevice](../../sds-node-configurator/stable/cr.html#blockdevice) resources available in your cluster:
-
-   ```shell
-   kubectl get bd
-   ```
-
-   Example output:
-
-   ```console
-   NAME                                           NODE       CONSUMABLE   SIZE      PATH
-   dev-0a29d20f9640f3098934bca7325f3080d9b6ef74   worker-0   true         30Gi      /dev/vdd
-   dev-457ab28d75c6e9c0dfd50febaac785c838f9bf97   worker-0   false        20Gi      /dev/vde
-   dev-49ff548dfacba65d951d2886c6ffc25d345bb548   worker-1   true         35Gi      /dev/vde
-   dev-75d455a9c59858cf2b571d196ffd9883f1349d2e   worker-2   true         35Gi      /dev/vdd
-   dev-ecf886f85638ee6af563e5f848d2878abae1dcfd   worker-0   true         5Gi       /dev/vdb
-   ```
-
-1. Create the [LVMVolumeGroup](../../sds-node-configurator/stable/cr.html#lvmvolumegroup) resource for the `worker-0` node:
-
-   ```yaml
-   kubectl apply -f - <<EOF
-   apiVersion: storage.deckhouse.io/v1alpha1
-   kind: LVMVolumeGroup
-   metadata:
-     name: "vg-1-on-worker-0" # The name can be any appropriate name for Kubernetes resource names. This name will later be used to create the ReplicatedStoragePool.
-   spec:
-     type: Local
-     local:
-       nodeName: "worker-0"
-     blockDeviceSelector:
-       matchExpressions:
-         - key: kubernetes.io/metadata.name
-           operator: In
-           values:
-             - dev-0a29d20f9640f3098934bca7325f3080d9b6ef74
-             - dev-ecf886f85638ee6af563e5f848d2878abae1dcfd
-     actualVGNameOnTheNode: "vg-1" # Name of the LVM VG that will be created on the node from the specified block devices.
-   EOF
-   ```
-
-1. Wait for the created LVMVolumeGroup resource to become `Ready`:
-
-   ```shell
-   kubectl get lvg vg-1-on-worker-0 -w
-   ```
-
-The resource becoming `Ready` means that an LVM VG named `vg-1` made up of the `/dev/vdd` and `/dev/vdb` block devices has been created on the `worker-0` node.
-
-1. Create the [LVMVolumeGroup](../../sds-node-configurator/stable/cr.html#lvmvolumegroup) resource for the `worker-1` node:
-
-   ```yaml
-   kubectl apply -f - <<EOF
-   apiVersion: storage.deckhouse.io/v1alpha1
-   kind: LVMVolumeGroup
-   metadata:
-     name: "vg-1-on-worker-1"
-   spec:
-     type: Local
-     local:
-       nodeName: "worker-1"
-     blockDeviceSelector:
-       matchExpressions:
-         - key: kubernetes.io/metadata.name
-           operator: In
-           values:
-             - dev-49ff548dfacba65d951d2886c6ffc25d345bb548
-     actualVGNameOnTheNode: "vg-1"
-   EOF
-   ```
-
-1. Wait for the created LVMVolumeGroup resource to become `Ready`:
-
-   ```shell
-   kubectl get lvg vg-1-on-worker-1 -w
-   ```
-
-The resource becoming `Ready` means that an LVM VG named `vg-1` made up of the `/dev/vde` block device has been created on the `worker-1` node.
-
-1. Create the [LVMVolumeGroup](../../sds-node-configurator/stable/cr.html#lvmvolumegroup) resource for the `worker-2` node:
-
-   ```yaml
-   kubectl apply -f - <<EOF
-   apiVersion: storage.deckhouse.io/v1alpha1
-   kind: LVMVolumeGroup
-   metadata:
-     name: "vg-1-on-worker-2"
-   spec:
-     type: Local
-     local:
-       nodeName: "worker-2"
-     blockDeviceSelector:
-       matchExpressions:
-         - key: kubernetes.io/metadata.name
-           operator: In
-           values:
-             - dev-75d455a9c59858cf2b571d196ffd9883f1349d2e
-     actualVGNameOnTheNode: "vg-1"
-   EOF
-   ```
-
-1. Wait for the created LVMVolumeGroup resource to become `Ready`:
-
-   ```shell
-   kubectl get lvg vg-1-on-worker-2 -w
-   ```
-
-The resource becoming `Ready` means that an LVM VG named `vg-1` made up of the `/dev/vdd` block device has been created on the `worker-2` node.
-
-1. Create the [ReplicatedStoragePool](./cr.html#replicatedstoragepool) resource:
-
-   ```yaml
-   kubectl apply -f -<<EOF
-   apiVersion: storage.deckhouse.io/v1alpha1
-   kind: ReplicatedStoragePool
-   metadata:
-     name: data
-   spec:
-     type: LVM
-     lvmVolumeGroups: # Here, specify the names of the LVMVolumeGroup resources we created earlier.
-       - name: vg-1-on-worker-0
-       - name: vg-1-on-worker-1
-       - name: vg-1-on-worker-2
-   EOF
-   ```
-
-1. Wait for the created ReplicatedStoragePool resource to become `Completed`:
-
-   ```shell
-   kubectl get rsp data -w
-   ```
-
-1. Confirm that the `data` Storage Pool has been created on nodes `worker-0`, `worker-1` and `worker-2` in LINSTOR:
-
-   ```shell
-   alias linstor='kubectl -n d8-sds-replicated-volume exec -ti deploy/linstor-controller -- linstor'
-   linstor sp l
-   ```
-
-   Example output:
-
-   ```shell
-   ╭─────────────────────────────────────────────────────────────────────────────────────────────────────────────────────────────────────────────╮
-   ┊ StoragePool          ┊ Node     ┊ Driver   ┊ PoolName ┊ FreeCapacity ┊ TotalCapacity ┊ CanSnapshots ┊ State ┊ SharedName                    ┊
-   ╞═════════════════════════════════════════════════════════════════════════════════════════════════════════════════════════════════════════════╡
-   ┊ DfltDisklessStorPool ┊ worker-0 ┊ DISKLESS ┊          ┊              ┊               ┊ False        ┊ Ok    ┊ worker-0;DfltDisklessStorPool ┊
-   ┊ DfltDisklessStorPool ┊ worker-1 ┊ DISKLESS ┊          ┊              ┊               ┊ False        ┊ Ok    ┊ worker-1;DfltDisklessStorPool ┊
-   ┊ DfltDisklessStorPool ┊ worker-2 ┊ DISKLESS ┊          ┊              ┊               ┊ False        ┊ Ok    ┊ worker-2;DfltDisklessStorPool ┊
-   ┊ data                 ┊ worker-0 ┊ LVM      ┊ vg-1     ┊    35.00 GiB ┊     35.00 GiB ┊ False        ┊ Ok    ┊ worker-0;data                 ┊
-   ┊ data                 ┊ worker-1 ┊ LVM      ┊ vg-1     ┊    35.00 GiB ┊     35.00 GiB ┊ False        ┊ Ok    ┊ worker-1;data                 ┊
-   ┊ data                 ┊ worker-2 ┊ LVM      ┊ vg-1     ┊    35.00 GiB ┊     35.00 GiB ┊ False        ┊ Ok    ┊ worker-2;data                 ┊
-   ╰─────────────────────────────────────────────────────────────────────────────────────────────────────────────────────────────────────────────╯
-   ```
-
-1. Create a [ReplicatedStorageClass](./cr.html#replicatedstorageclass) resource for a zone-free cluster (see [use cases](./layouts.html) for details on how zonal ReplicatedStorageClasses work):
-
-   ```yaml
-   kubectl apply -f -<<EOF
-   apiVersion: storage.deckhouse.io/v1alpha1
-   kind: ReplicatedStorageClass
-   metadata:
-     name: replicated-storage-class
-   spec:
-     storagePool: data # Here, specify the name of the ReplicatedStoragePool you created earlier
-     reclaimPolicy: Delete
-     topology: Ignored # - note that setting "ignored" means there should be no zones (nodes labeled topology.kubernetes.io/zone) in the cluster
-   EOF
-   ```
-
-1. Wait for the created ReplicatedStorageClass resource to become `Created`:
-
-   ```shell
-   kubectl get rsc replicated-storage-class -w
-   ```
-
-1. Confirm that the corresponding StorageClass has been created:
-
-   ```shell
-   kubectl get sc replicated-storage-class
-   ```
-
-- If StorageClass with the name `replicated-storage-class` is shown, then the configuration of the `sds-replicated-volume` module is complete. Now users can create PVs by specifying StorageClass with the name `replicated-storage-class`. Given the above settings, a volume will be created with 3 replicas on different nodes.
-=======
 You need to create `LVM` volume groups on the nodes using `LVMVolumeGroup` custom resources. As part of this quickstart guide, we will create a regular `Thick` storage. See [usage examples](./usage.html) to learn more about custom resources.
 
 To configure the storage:
@@ -476,7 +284,6 @@
 ```
 
 - If `StorageClass` with the name `replicated-storage-class` is shown, then the configuration of the `sds-replicated-volume` module is complete. Now users can create PVs by specifying `StorageClass` with the name `replicated-storage-class`. Given the above settings, a volume will be created with 3 replicas on different nodes.
->>>>>>> fc5818c8
 
 ## System requirements and recommendations
 
