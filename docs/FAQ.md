--- conflicted
+++ resolved
@@ -29,11 +29,7 @@
 
    > **Note.** This information reflects the total available space in the cluster. If volumes need to be created in two replicas, divide these values by two to understand how many such volumes can be accommodated in the cluster.
 
-<<<<<<< HEAD
-1. Through the LINSTOR command-line interface with the following command:
-=======
 2. Using the command line:
->>>>>>> fc5818c8
 
    ```shell
    kubectl exec -n d8-sds-replicated-volume deploy/linstor-controller -- linstor storage-pool list
@@ -99,31 +95,17 @@
 
 ## How do I free some space on storage pool by moving resources to another
 
-<<<<<<< HEAD
-1. Check the list of Storage Pools:
-
-   ```shell
-   kubectl exec -n d8-sds-replicated-volume deploy/linstor-controller -- linstor storage-pool list -n OLD_NODE
-   ```
-=======
 1. Check the storage pool: `kubectl exec -n d8-sds-replicated-volume deploy/linstor-controller -- linstor storage-pool list -n OLD_NODE`
 
 2. Check the volumes: `kubectl exec -n d8-sds-replicated-volume deploy/linstor-controller -- linstor volume list -n OLD_NODE`
->>>>>>> fc5818c8
-
-1. Check the location of volumes:
-
-   ```shell
-   kubectl exec -n d8-sds-replicated-volume deploy/linstor-controller -- linstor volume list -n OLD_NODE
-   ```
-
-1. Identify the resources you want to move:
+
+3. Identify the resources you want to move:
 
    ```shell
    kubectl exec -n d8-sds-replicated-volume deploy/linstor-controller -- linstor resource list-volumes
    ```
 
-1. Move resources to another node (no more than 1-2 resources at a time):
+4. Move resources to another node (no more than 1-2 resources at a time):
 
    ```shell
    kubectl exec -n d8-sds-replicated-volume deploy/linstor-controller -- linstor --yes-i-am-sane-and-i-understand-what-i-am-doing resource create NEW_NODE RESOURCE_NAME
@@ -145,11 +127,7 @@
    ls -l /opt/deckhouse/sbin/evict.sh
    ```
 
-<<<<<<< HEAD
-1. Fix all faulty LINSTOR resources in the cluster. Run the following command to filter them:
-=======
 2. Fix all faulty resources in the cluster. Run the following command to filter them:
->>>>>>> fc5818c8
 
    ```shell
    kubectl -n d8-sds-replicated-volume exec -ti deploy/linstor-controller -- linstor resource list --faulty
@@ -193,11 +171,7 @@
 /opt/deckhouse/sbin/evict.sh --non-interactive --delete-resources-only --node-name "worker-1"
 ```
 
-<<<<<<< HEAD
-> **Caution.** After the script finishes its job, the node will still be in the Kubernetes cluster albeit in `SchedulingDisabled` status. In LINSTOR, the `AutoplaceTarget=false` property will be set for this node, preventing the LINSTOR scheduler from creating resources on this node.
-=======
 > **Caution!** After the script finishes its job, the node will still be in the Kubernetes cluster albeit in *SchedulingDisabled* status. In LINSTOR, the *AutoplaceTarget=false* property will be set for this node, preventing the its scheduler from creating resources on this node.
->>>>>>> fc5818c8
 
 1. Run the following command to allow DRBD resources and pods to be scheduled on the node again:
 
@@ -298,13 +272,7 @@
 
 ## When running commands in the CLI, I get the "You're not allowed to change state of linstor cluster manually. Please contact tech support" error. What to do?
 
-<<<<<<< HEAD
-In the `sds-replicated-volume` module, we have restricted the list of commands that are allowed to be run in LINSTOR, because we plan to automate all manual operations. Some of them are already automated, e.g., creating a Tie-Breaker in cases when LINSTOR doesn't create them for resources with 2 replicas.
-
-Use the command below to see the list of allowed commands:
-=======
 In the `sds-replicated-volume` module, we have restricted the list of commands that are allowed to be run in LINSTOR, because we plan to automate all manual operations. Some of them are already automated, e.g., creating a Tie-Breaker in cases when it doesn't create them for resources with 2 replicas. Use the command below to see the list of allowed commands:
->>>>>>> fc5818c8
 
 ```shell
 alias linstor='kubectl -n d8-sds-replicated-volume exec -ti deploy/linstor-controller -- linstor'
@@ -473,20 +441,6 @@
 
 ## Migrating from the Deckhouse Kubernetes Platform [linstor](https://deckhouse.io/documentation/v1.57/modules/041-linstor/)  built-in module to sds-replicated-volume
 
-<<<<<<< HEAD
-Note that the LINSTOR control-plane and its CSI will be unavailable during the migration process. This will make it impossible to create/expand/delete PVs and create/delete pods using the LINSTOR PV during the migration.
-
-> **Note.** User data will not be affected by the migration. Basically, the migration to a new namespace will take place. Also, new components will be added (in the future, they will take over all LINSTOR volume management functionality).
-
-### Migration steps
-
-1. Make sure there are no faulty LINSTOR resources in the cluster. The command below should return an empty list:
-
-   ```shell
-   alias linstor='kubectl -n d8-linstor exec -ti deploy/linstor-controller -- linstor'
-   linstor resource list --faulty
-   ```
-=======
 Note that the `LINSTOR` control-plane and its CSI will be unavailable during the migration process. This will make it impossible to create/expand/delete PVs and create/delete pods using its PV during the migration.
 
 > **Please note!** User data will not be affected by the migration. Basically, the migration to a new namespace will take place. Also, new components will be added (in the future, they will take over all volume management functionality).
@@ -501,23 +455,22 @@
 ```
 
 > **Caution!** You should fix all resources before migrating.
->>>>>>> fc5818c8
 
    > **Caution.** You should fix all LINSTOR resources before migrating.
 
-1. Disable the `linstor` module:
+2. Disable the `linstor` module:
 
    ```shell
    kubectl patch moduleconfig linstor --type=merge -p '{"spec": {"enabled": false}}'
    ```
 
-1. Wait for the `d8-linstor` namespace to be deleted:
+3. Wait for the `d8-linstor` namespace to be deleted:
 
    ```shell
    kubectl get namespace d8-linstor
    ```
 
-1. Create a ModuleConfig resource for `sds-node-configurator`:
+4. Create a ModuleConfig resource for `sds-node-configurator`:
 
    ```yaml
    kubectl apply -f -<<EOF
@@ -531,13 +484,13 @@
    EOF
    ```
 
-1. Wait for the `sds-node-configurator` module to become `Ready`:
+5. Wait for the `sds-node-configurator` module to become `Ready`:
 
    ```shell
    kubectl get moduleconfig sds-node-configurator
    ```
 
-1. Create a ModuleConfig resource for `sds-replicated-volume`.
+6. Create a ModuleConfig resource for `sds-replicated-volume`.
 
    > **Caution.** Failing to specify the `settings.dataNodes.nodeSelector` parameter in the `sds-replicated-volume` module settings would result in the value for this parameter to be derived from the `linstor` module when installing the `sds-replicated-volume` module. If this parameter is not defined there as well, it will remain empty and all the nodes in the cluster will be treated as storage nodes.
 
@@ -553,30 +506,26 @@
    EOF
    ```
 
-1. Wait for the `sds-replicated-volume` module to become `Ready`:
+7. Wait for the `sds-replicated-volume` module to become `Ready`:
 
    ```shell
    kubectl get moduleconfig sds-replicated-volume
    ```
 
-1. Check the `sds-replicated-volume` module settings:
+8. Check the `sds-replicated-volume` module settings:
 
    ```shell
    kubectl get moduleconfig sds-replicated-volume -oyaml
    ```
 
-1. Wait for all pods in the `d8-sds-replicated-volume` and `d8-sds-node-configurator` namespaces to become `Ready` or `Completed`:
+9. Wait for all pods in the `d8-sds-replicated-volume` and `d8-sds-node-configurator` namespaces to become `Ready` or `Completed`:
 
    ```shell
    kubectl get po -n d8-sds-node-configurator
    kubectl get po -n d8-sds-replicated-volume
    ```
 
-<<<<<<< HEAD
-1. Override the `linstor` command alias and check the LINSTOR resources:
-=======
 10. Override the `linstor` command alias and check the resources:
->>>>>>> fc5818c8
 
    ```shell
    alias linstor='kubectl -n d8-sds-replicated-volume exec -ti deploy/linstor-controller -- linstor'
@@ -612,11 +561,7 @@
 
 ### Migrating to ReplicatedStoragePool
 
-<<<<<<< HEAD
-The ReplicatedStoragePool resource allows you to create a Storage Pool in LINSTOR. It is recommended to create this resource for the Storage Pools that already exist in LINSTOR and specify the existing LVMVolumeGroups in this resource. In this case, the controller will see that the corresponding Storage Pool has been created and leave it unchanged, while the `status.phase` field of the created resource will be set to `Created`. Refer to the [sds-node-configurator](../../sds-node-configurator/stable/usage.html) documentation to learn more about LVMVolumeGroup resources. To learn more about working with ReplicatedStoragePool resources, click [in the documentation](./usage.html).
-=======
 The `ReplicatedStoragePool` resource allows you to create a `Storage Pool` in the modules's backend. It is recommended to create this resource for the `Storage Pools` that already exist and specify the existing `LVMVolumeGroups` in this resource. In this case, the controller will see that the corresponding `Storage Pool` has been created and leave it unchanged, while the `status.phase` field of the created resource will be set to `Created`. Refer to the [sds-node-configurator](../../sds-node-configurator/stable/usage.html) documentation to learn more about `LVMVolumeGroup` resources. To learn more about working with `ReplicatedStoragePool` resources, click [here](./usage.html).
->>>>>>> fc5818c8
 
 ## Migrating from sds-drbd module to sds-replicated-volume
 
