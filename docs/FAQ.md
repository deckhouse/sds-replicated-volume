--- conflicted
+++ resolved
@@ -46,11 +46,7 @@
 
    This VG will be automatically discovered and a corresponding `LVMVolumeGroup` resource will be created in the cluster for it.
 
-<<<<<<< HEAD
-2. Specify this resource in the [DRBDStoragePool](./cr.html#drbdstoragepool) parameters in the `spec.lvmVolumeGroups[].name` field (note that for the LVMThin pool, you must additionally specify its name in `spec.lvmVolumeGroups[].thinPoolName`).
-=======
-3. You can specify this resource in the [ReplicatedStoragePool](./cr.html#replicatedstoragepool) parameters in the `spec.lvmVolumeGroups[].name` field (note that for the LVMThin pool, you must additionally specify its name in `spec.lvmVolumeGroups[].thinPoolName`).
->>>>>>> 4741d3b7
+2. Specify this resource in the [ReplicatedStoragePool](./cr.html#replicatedstoragepool) parameters in the `spec.lvmVolumeGroups[].name` field (note that for the LVMThin pool, you must additionally specify its name in `spec.lvmVolumeGroups[].thinPoolName`).
 
 ## How do I evict DRBD resources from a node?
 
@@ -76,11 +72,7 @@
   kubectl -n d8-sds-replicated-volume exec -ti deploy/linstor-controller -- linstor resource list --faulty
   ```
 
-<<<<<<< HEAD
-3. Check that all the pods in the `d8-sds-drbd` namespace are in the Running state:
-=======
-* Check that all the pods in the `d8-sds-replicated-volume` namespace are in the Running state:
->>>>>>> 4741d3b7
+3. Check that all the pods in the `d8-sds-replicated-volume` namespace are in the Running state:
 
   ```shell
   kubectl -n d8-sds-replicated-volume get pods | grep -v Running
@@ -296,15 +288,9 @@
 kubectl get moduleconfig sds-node-configurator
 ```
 
-<<<<<<< HEAD
-6. Create a `ModuleConfig` resource for `sds-drbd`.
-
-> **Caution!** Failing to specify the `settings.dataNodes.nodeSelector` parameter in the `sds-drbd` module settings would result in the value for this parameter to be derived from the `linstor` module when installing the `sds-drbd` module. If this parameter is not defined there as well, it will remain empty and all the nodes in the cluster will be treated as storage nodes.
-=======
-- Create a `ModuleConfig` resource for `sds-replicated-volume`.
-
-> **Caution!** If you fail to specify the `settings.dataNodes.nodeSelector` parameter in the `sds-replicated-volume` module settings, the value for this parameter will be derived from the `linstor` module when installing the `sds-replicated-volume` module. If this parameter is not defined there as well, it will remain empty.
->>>>>>> 4741d3b7
+6. Create a `ModuleConfig` resource for `sds-replicated-volume`.
+
+> **Caution!** Failing to specify the `settings.dataNodes.nodeSelector` parameter in the `sds-replicated-volume` module settings would result in the value for this parameter to be derived from the `linstor` module when installing the `sds-drbd` module. If this parameter is not defined there as well, it will remain empty and all the nodes in the cluster will be treated as storage nodes.
 
 ```shell
 k apply -f - <<EOF
@@ -318,31 +304,19 @@
 EOF
 ```
 
-<<<<<<< HEAD
-7. Wait for the `sds-drbd` module to become `Ready`.
-=======
-- Wait for the `sds-replicated-volume` module to become `Ready`.
->>>>>>> 4741d3b7
+7. Wait for the `sds-replicated-volume` module to become `Ready`.
 
 ```shell
 kubectl get moduleconfig sds-replicated-volume
 ```
 
-<<<<<<< HEAD
-8. Check the `sds-drbd` module settings.
-=======
-- Check the `sds-replicated-volume` module settings
->>>>>>> 4741d3b7
+8. Check the `sds-replicated-volume` module settings.
 
 ```shell
 kubectl get moduleconfig sds-replicated-volume -oyaml
 ```
 
-<<<<<<< HEAD
-9. Wait for all pods in the `d8-sds-drbd` and `d8-sds-node-configurator` namespaces to become `Ready` or `Completed`.
-=======
-- Wait for all pods in the `d8-sds-replicated-volume` and `d8-sds-node-configurator` namespaces to become `Ready` or `Completed`.
->>>>>>> 4741d3b7
+9. Wait for all pods in the `d8-sds-replicated-volume` and `d8-sds-node-configurator` namespaces to become `Ready` or `Completed`.
 
 ```shell
 kubectl get po -n d8-sds-node-configurator
@@ -362,11 +336,7 @@
 
 Note that StorageClasses in this module are managed via the `ReplicatedStorageClass` resource. StorageClasses should not be created manually.
 
-<<<<<<< HEAD
-When migrating from the linstor module, delete old StorageClasses and create new ones via the `DRBDStorageClass` resource (refer to the table below).
-=======
-When migrating from the linstor module, you must delete old StorageClasses and create new ones via the `ReplicatedStorageClass` resource (refer to the table below).
->>>>>>> 4741d3b7
+When migrating from the linstor module, delete old StorageClasses and create new ones via the `ReplicatedStorageClass` resource (refer to the table below).
 
 Note that in the old StorageClasses, you should pick up the option from the parameter section of the StorageClass itself, while for the new StorageClass, you should specify the corresponding option in `ReplicatedStorageClass`. 
 
@@ -389,10 +359,9 @@
 
 ### Migrating to ReplicatedStoragePool
 
-<<<<<<< HEAD
-The `DRBDStoragePool` resource allows you to create a `Storage Pool` in `LINSTOR`. It is recommended to create this resource for the `Storage Pools` that already exist in LINSTOR and specify the existing `LVMVolumeGroups` in this resource. In this case, the controller will see that the corresponding `Storage Pool` has been created and leave it unchanged, while the `status.phase` field of the created resource will be set to `Created`. Refer to the [sds-node-configurator](../../sds-node-configurator/stable/usage.html) documentation to learn more about `LVMVolumeGroup` resources. To learn more about working with `DRBDStoragePool` resources, click [here](./usage.html).
-
-## Why is it not recommended to use RAID for disks that are used by the `sds-drbd` module?
+The `ReplicatedStoragePool` resource allows you to create a `Storage Pool` in `LINSTOR`. It is recommended to create this resource for the `Storage Pools` that already exist in LINSTOR and specify the existing `LVMVolumeGroups` in this resource. In this case, the controller will see that the corresponding `Storage Pool` has been created and leave it unchanged, while the `status.phase` field of the created resource will be set to `Created`. Refer to the [sds-node-configurator](../../sds-node-configurator/stable/usage.html) documentation to learn more about `LVMVolumeGroup` resources. To learn more about working with `ReplicatedStoragePool` resources, click [here](./usage.html).
+
+## Why is it not recommended to use RAID for disks that are used by the `sds-replicated-volume` module?
 
 DRBD with a replica count greater than 1 provides de facto network RAID. Using RAID locally may be inefficient because:
 
@@ -402,7 +371,4 @@
 
 ## Why do you recommend using local disks (and not NAS)?
 
-Motivation: DRBD replicates data over the network. If NAS is used, the network load will increase as well as the read/write latency.
-=======
-The `ReplicatedStoragePool` resource allows you to create a `Storage Pool` in `LINSTOR`. It is recommended to create this resource for the `Storage Pools` that already exist in LINSTOR and specify the existing `LVMVolumeGroups` in this resource. In this case, the controller will see that the corresponding `Storage Pool` has been created and leave it unchanged, while the `status.phase` field of the created resource will be set to `Created`. Refer to the [sds-node-configurator](../../sds-node-configurator/stable/usage.html) documentation to learn more about `LVMVolumeGroup` resources. To learn more about working with `ReplicatedStoragePool` resources, click [here](./usage.html).
->>>>>>> 4741d3b7
+Motivation: DRBD replicates data over the network. If NAS is used, the network load will increase as well as the read/write latency.