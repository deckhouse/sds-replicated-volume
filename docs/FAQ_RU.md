--- conflicted
+++ resolved
@@ -29,11 +29,7 @@
 
    > **Внимание.** Эта информация отражает состояние всего доступного пространства в кластере.  Если необходимо создать тома в двух репликах, то эти значения стоит делить на два, чтобы получить представление о том, сколько таких томов можно разместить в кластере.
 
-<<<<<<< HEAD
-1. Через командный интерфейс LINSTOR с помощью команды:
-=======
 2. Через командный интерфейс:
->>>>>>> fc5818c8
 
    ```shell
    kubectl exec -n d8-sds-replicated-volume deploy/linstor-controller -- linstor storage-pool list
@@ -64,11 +60,10 @@
 {{< alert level="warning" >}}
 После изменения параметров `drbdPortRange`, `minPort` и `maxPort` перезапуск контроллера LINSTOR обязателен для применения новых настроек.
 
-<<<<<<< HEAD
 Изменение портов не повлияет на уже существующие DRBD-ресурсы — они продолжат работать на тех портах, которые были назначены ранее.
-=======
+
 После изменения drbdPortRange minPort/maxPort linstor-controller нужно перезапустить!
->>>>>>> fc5818c8
+
 {{< /alert >}}
 
 ## Как правильно перезагрузить узел с DRBD-ресурсами
@@ -147,18 +142,13 @@
    ```shell
    ls -l /opt/deckhouse/sbin/evict.sh
    ```
-
-<<<<<<< HEAD
-1. Исправьте все ошибочные ресурсы LINSTOR в кластере. Чтобы найти их, выполните следующую команду:
-=======
 2. Исправьте все ошибочные ресурсы в кластере. Чтобы найти их, выполните следующую команду:
->>>>>>> fc5818c8
 
    ```shell
    kubectl -n d8-sds-replicated-volume exec -ti deploy/linstor-controller -- linstor resource list --faulty
    ```
 
-1. Убедитесь, что все поды в пространстве имен `d8-sds-replicated-volume` находятся в состоянии `Running`:
+3. Убедитесь, что все поды в пространстве имен `d8-sds-replicated-volume` находятся в состоянии `Running`:
 
    ```shell
    kubectl -n d8-sds-replicated-volume get pods | grep -v Running
@@ -196,11 +186,7 @@
 /opt/deckhouse/sbin/evict.sh --non-interactive --delete-resources-only --node-name "worker-1"
 ```
 
-<<<<<<< HEAD
-> **Важно.** После завершении работы скрипта узел в Kubernetes останется в статусе `SchedulingDisabled`, а в LINSTOR у данного узла будет выставлен параметр `AutoplaceTarget=false`, что запретит планировщику LINSTOR создавать на этом узле ресурсы.
-=======
 > **Важно!** После завершении работы скрипта узел в Kubernetes останется в статусе *SchedulingDisabled*, а в LINSTOR у данного узла будет выставлен параметр *AutoplaceTarget=false*, что запретит его планировщику создавать на этом узле ресурсы.
->>>>>>> fc5818c8
 
 1. Если необходимо снова разрешить размещать DRBD-ресурсы и поды на узле, выполните команды:
 
@@ -306,28 +292,17 @@
 
 ## При выполнении команд в CLI, выдает ошибку "You're not allowed to change state of linstor cluster manually. Please contact tech support". Что делать?
 
-<<<<<<< HEAD
-Операции, которые требуют ручного вмешательства в LINSTOR, в модуле `sds-replicated-volume` частично или полностью автоматизированы. Поэтому модуль `sds-replicated-volume` ограничивает список разрешенных команд в LINSTOR. Например, автоматизировано создание Tie-Breaker — LINSTOR иногда их не создает для ресурсов с двумя репликами.
-
-Список разрешенных команд можно посмотреть, выполнив следующую команду:
-=======
 Операции, которые требуют ручного вмешательства, в модуле `sds-replicated-volume` частично или полностью автоматизированы. Поэтому модуль `sds-replicated-volume` ограничивает список разрешенных команд в LINSTOR. Например, автоматизировано создание Tie-Breaker, —  сам LINSTOR иногда их не создает для ресурсов с двумя репликами. Список разрешенных команд можно посмотреть, выполнив следующую команду:
->>>>>>> fc5818c8
 
 ```shell
 alias linstor='kubectl -n d8-sds-replicated-volume exec -ti deploy/linstor-controller -- linstor'
 linstor --help
 ```
 
-<<<<<<< HEAD
-## Как восстановить базу данных LINSTOR из резервной копии?
-
-Резервные копии ресурсов LINSTOR лежат в секретах в виде CRD YAML-файлов, и имеют сегментированный формат.
-=======
 ## Как восстановить БД из бэкапа?
 
 Резервные копии ресурсов бэкенда лежат в секретах в виде CRD-yaml файлов, и имеют сегментированный формат. 
->>>>>>> fc5818c8
+
 Резервное копирование происходит автоматически по расписанию.
 
 Пример корректно сформированного бэкапа выглядит следующим образом:
@@ -497,20 +472,6 @@
 
 ## Как выполнить миграцию со встроенного модуля [linstor](https://deckhouse.ru/documentation/v1.57/modules/041-linstor/) Deckhouse Kubernetes Platform на модуль sds-replicated-volume?
 
-<<<<<<< HEAD
-В процессе миграции будет недоступен управляющий слой (control plane) LINSTOR и его CSI. Это приведет к невозможности создания, расширения или удаления PV и создания или удаления подов, использующих PV LINSTOR, на время проведения миграции.
-
-> **Важно.** Миграция не затронет пользовательские данные, так как произойдет переезд в новое пространство имён и будут добавлены новые компоненты, которые в будущем исполнят функциональность LINSTOR по управлению томами.
-
-### Порядок действий для миграции
-
-1. Удостоверьтесь, что в кластере нет неисправных ресурсов LINSTOR. Эта команда выводит пустой список:
-
-   ```shell
-   alias linstor='kubectl -n d8-linstor exec -ti deploy/linstor-controller -- linstor'
-   linstor resource list --faulty
-   ```
-=======
 В процессе миграции будет недоступен control plane `LINSTOR` и его CSI. Это приведет к невозможности создания/расширения/удаления PV и созданию/удалению подов, использующих его PV, на время проведения миграции.
 
 > **Важно!** Миграция не затронет пользовательские данные, так как произойдет переезд в новый namespace и будут добавлены новые компоненты, которые в будущем исполнят функциональность по управлению томами.
@@ -525,23 +486,22 @@
 ```
 
 > **Внимание!** Важно починить все ресурсы перед миграцией.
->>>>>>> fc5818c8
 
    > **Внимание.** Важно сделать исправными все ресурсы LINSTOR перед миграцией.
 
-1. Выключите модуль `linstor`:
+2. Выключите модуль `linstor`:
 
    ```shell
    kubectl patch moduleconfig linstor --type=merge -p '{"spec": {"enabled": false}}'
    ```
 
-1. Дождитесь, когда пространство имён `d8-linstor` будет удалено:
+3. Дождитесь, когда пространство имён `d8-linstor` будет удалено:
 
    ```shell
    kubectl get namespace d8-linstor
    ```
 
-1. Создайте ресурс ModuleConfig для `sds-node-configurator`:
+4. Создайте ресурс ModuleConfig для `sds-node-configurator`:
 
    ```yaml
    kubectl apply -f -<<EOF
@@ -555,13 +515,13 @@
    EOF
    ```
 
-1. Дождитесь, когда модуль `sds-node-configurator` перейдет в состояние `Ready`:
+5. Дождитесь, когда модуль `sds-node-configurator` перейдет в состояние `Ready`:
 
    ```shell
    kubectl get moduleconfig sds-node-configurator
    ```
 
-1. Создайте ресурс ModuleConfig для `sds-replicated-volume`:
+6. Создайте ресурс ModuleConfig для `sds-replicated-volume`:
 
    > **Внимание.** Если в настройках модуля `sds-replicated-volume` не будет указан параметр `settings.dataNodes.nodeSelector`, то значение для этого параметра при установке модуля `sds-replicated-volume` будет взято из модуля `linstor`. Если этот параметр не указан и там, то только в этом случае он останется пустым и все узлы кластера будут считаться узлами для хранения данных.
 
@@ -577,30 +537,26 @@
    EOF
    ```
 
-1. Дождитесь, когда модуль `sds-replicated-volume` перейдет в состояние `Ready`:
+7. Дождитесь, когда модуль `sds-replicated-volume` перейдет в состояние `Ready`:
 
    ```shell
    kubectl get moduleconfig sds-replicated-volume
    ```
 
-1. Проверьте настройки модуля `sds-replicated-volume`:
+8. Проверьте настройки модуля `sds-replicated-volume`:
 
    ```shell
    kubectl get moduleconfig sds-replicated-volume -oyaml
    ```
 
-1. Дождитесь, пока все поды в пространстве имён `d8-sds-replicated-volume` и `d8-sds-node-configurator` перейдут в состояние `Ready` или `Completed`:
+9. Дождитесь, пока все поды в пространстве имён `d8-sds-replicated-volume` и `d8-sds-node-configurator` перейдут в состояние `Ready` или `Completed`:
 
    ```shell
    kubectl get po -n d8-sds-node-configurator
    kubectl get po -n d8-sds-replicated-volume
    ```
 
-<<<<<<< HEAD
-1. Измените алиас к команде `linstor` и проверьте ресурсы LINSTOR:
-=======
 10. Измените алиас к команде `linstor` и проверьте ресурсы:
->>>>>>> fc5818c8
 
    ```shell
    alias linstor='kubectl -n d8-sds-replicated-volume exec -ti deploy/linstor-controller -- linstor'
@@ -636,11 +592,7 @@
 
 ### Миграция на ReplicatedStoragePool
 
-<<<<<<< HEAD
-Ресурс ReplicatedStoragePool позволяет создавать Storage Pool в LINSTOR. Рекомендуется создать этот ресурс даже для уже существующих в LINSTOR Storage Pool и указать в этом ресурсе существующие LVMVolumeGroup. В этом случае контроллер увидит, что соответствующие Storage Pool созданы, и оставит их без изменений, а в поле `status.phase` созданного ресурса будет отображено значение `Created`. Подробнее про работу с ресурсами LVMVolumeGroup можно прочитать в документации модуля [sds-node-configurator](../../sds-node-configurator/stable/usage.html), а с ресурсами ReplicatedStoragePool [в документации](./usage.html).
-=======
 Ресурс `ReplicatedStoragePool` позволяет создавать `Storage Pool` в бэкенде модуля. Рекомендуется создать этот ресурс даже для уже существующих `Storage Pool` и указать в этом ресурсе существующие `LVMVolumeGroup`. В этом случае контроллер увидит, что соответствующие `Storage Pool` созданы, и оставит их без изменений, а в поле `status.phase` созданного ресурса будет отображено значение `Created`. Подробнее про работу с ресурсами `LVMVolumeGroup` можно прочитать в документации модуля [sds-node-configurator](../../sds-node-configurator/stable/usage.html), а с ресурсами `ReplicatedStoragePool` [здесь](./usage.html).
->>>>>>> fc5818c8
 
 ## Как выполнить миграцию с модуля sds-drbd на модуль sds-replicated-volume?
 
