--- conflicted
+++ resolved
@@ -54,7 +54,6 @@
 
 2. Полученный ресурс укажите в параметрах [ReplicatedStoragePool](./cr.html#replicatedstoragepool) в поле `spec.lvmVolumeGroups[].name` (для LVMThin-пула необходимо дополнительно указать имя в `spec.lvmVolumeGroups[].thinPoolName`).
 
-<<<<<<< HEAD
 ## Как увеличить ограничение на количество DRBD-томов / изменить порты, по которым DRBD-кластера общаются между собой?
 
 Воспользуйтесь настройкой drbdPortRange. По умолчанию для DRBD-ресурсов используются tcp-порты 7000-7999. С помощью minPort и maxPort эти значения можно переопределить.
@@ -65,7 +64,6 @@
 После изменения drbdPortRange minPort/maxPort linstor контроллер нужно перезапустить!
 {{< /alert >}}
 
-=======
 ## Как правильно перезагрузить ноду с DRBD-ресурсами
 
 {{< alert level="warning" >}}
@@ -96,7 +94,6 @@
   node/test-node-1 uncordoned
   ```
 
->>>>>>> cae90d57
 ## Как выгнать DRBD-ресурсы с узла?
 
 1. Загрузите скрипт `evict.sh` на хост, имеющий доступ к API Kubernetes с правами администратора (для работы скрипта потребуются установленные `kubectl` и `jq`):
