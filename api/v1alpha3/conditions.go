--- conflicted
+++ resolved
@@ -93,27 +93,6 @@
 
 	// [ConditionTypeSharedSecretAlgorithmSelected] indicates whether shared secret algorithm is selected
 	ConditionTypeSharedSecretAlgorithmSelected = "SharedSecretAlgorithmSelected"
-<<<<<<< HEAD
-
-	// [ConditionTypeAddressConfigured] indicates whether replica address has been configured
-	ConditionTypeAddressConfigured = "AddressConfigured"
-
-	// [ConditionTypeBackingVolumeCreated] indicates whether the backing volume (LVMLogicalVolume) has been created
-	ConditionTypeBackingVolumeCreated = "BackingVolumeCreated"
-
-	// [ConditionTypeDataInitialized] indicates whether replica has successfully initialized
-	ConditionTypeDataInitialized = "DataInitialized"
-
-	// [ConditionTypeInQuorum] indicates whether replica is in quorum
-	ConditionTypeInQuorum = "InQuorum"
-
-	// [ConditionTypeInSync] indicates whether replica has been successfully synced
-	ConditionTypeInSync = "InSync"
-
-	// [ConditionTypeConfigured] indicates whether replica has been successfully configured
-	ConditionTypeConfigured = "Configured"
-=======
->>>>>>> d036952e
 )
 
 var ReplicatedVolumeReplicaConditions = map[string]struct{ UseObservedGeneration bool }{
@@ -248,7 +227,6 @@
 	ReasonBackingVolumeNotReady       = "BackingVolumeNotReady"
 )
 
-<<<<<<< HEAD
 // Condition reasons for [ConditionTypeDataInitialized] condition
 const (
 	ReasonInitialized = "Initialized"
@@ -267,9 +245,9 @@
 // Condition reasons for [ConditionTypeConfigured] condition
 const (
 	ReasonConfigured = "Configured"
-=======
+)
+
 // Condition reasons for [ConditionTypeIOReady] condition (reserved, not used yet)
 const (
 	ReasonSynchronizing = "Synchronizing"
->>>>>>> d036952e
 )