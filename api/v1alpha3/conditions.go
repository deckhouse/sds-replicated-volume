--- conflicted
+++ resolved
@@ -54,13 +54,10 @@
 	// [ConditionTypeAddressConfigured] indicates whether replica address has been configured
 	ConditionTypeAddressConfigured = "AddressConfigured"
 
-<<<<<<< HEAD
 	// [ConditionTypeScheduled] indicates whether replica has been scheduled onto a node
 	ConditionTypeScheduled = "Scheduled"
-=======
 	// [ConditionTypeBackingVolumeCreated] indicates whether the backing volume (LVMLogicalVolume) has been created
 	ConditionTypeBackingVolumeCreated = "BackingVolumeCreated"
->>>>>>> 2de264d1
 )
 
 var ReplicatedVolumeReplicaConditions = map[string]struct{ UseObservedGeneration bool }{
@@ -72,11 +69,8 @@
 	ConditionTypeQuorum:                {false},
 	ConditionTypeDiskIOSuspended:       {false},
 	ConditionTypeAddressConfigured:     {false},
-<<<<<<< HEAD
 	ConditionTypeScheduled:             {false},
-=======
 	ConditionTypeBackingVolumeCreated:  {false},
->>>>>>> 2de264d1
 }
 
 // Condition reasons for [ConditionTypeReady] condition
@@ -159,7 +153,6 @@
 	ReplicationConsistencyAndAvailability = "ConsistencyAndAvailability"
 )
 
-<<<<<<< HEAD
 // Replica type values for [ReplicatedVolumeReplica] spec
 const (
 	ReplicaTypeDiskful    = "Diskful"
@@ -167,8 +160,6 @@
 	ReplicaTypeTieBreaker = "TieBreaker"
 )
 
-=======
->>>>>>> 2de264d1
 // Condition reasons for [ConditionTypeAddressConfigured] condition
 const (
 	ReasonAddressConfigurationSucceeded = "AddressConfigurationSucceeded"
