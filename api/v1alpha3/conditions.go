--- conflicted
+++ resolved
@@ -80,13 +80,10 @@
 	// [ConditionTypeBackingVolumeCreated] indicates whether the backing volume (LVMLogicalVolume) has been created
 	ConditionTypeBackingVolumeCreated = "BackingVolumeCreated"
 
-<<<<<<< HEAD
 	// [ConditionTypeDataInitialized] indicates whether replica data has been initialized
 	ConditionTypeDataInitialized = "DataInitialized"
-=======
 	// [ConditionTypePublished] indicates whether the replica has been published
 	ConditionTypePublished = "Published"
->>>>>>> 5b337f33
 )
 
 // RV condition types
@@ -102,7 +99,6 @@
 )
 
 var ReplicatedVolumeReplicaConditions = map[string]struct{ UseObservedGeneration bool }{
-<<<<<<< HEAD
 	ConditionTypeReady:                 {false},
 	ConditionTypeInitialSync:           {false},
 	ConditionTypeIsPrimary:             {false},
@@ -119,7 +115,6 @@
 	ConditionTypeOnline:                {false},
 	ConditionTypeIOReady:               {false},
 	ConditionTypeDataInitialized:       {false},
-=======
 	ConditionTypeReady:                {false},
 	ConditionTypeInitialSync:          {false},
 	ConditionTypeIsPrimary:            {false},
@@ -136,7 +131,6 @@
 	ConditionTypeOnline:               {false},
 	ConditionTypeIOReady:              {false},
 	ConditionTypePublished:            {false},
->>>>>>> 5b337f33
 }
 
 // Replication values for [ReplicatedStorageClass] spec
@@ -230,8 +224,6 @@
 	ReasonDiskIOSuspendedQuorum        = "DiskIOSuspendedQuorum"
 )
 
-<<<<<<< HEAD
-=======
 // Condition reasons for [ConditionTypeScheduled] condition
 const (
 	ReasonSchedulingReplicaScheduled         = "ReplicaScheduled"
@@ -249,7 +241,6 @@
 	ReasonRequiredNumberOfReplicasIsAvailable = "RequiredNumberOfReplicasIsAvailable"
 )
 
->>>>>>> 5b337f33
 // Condition reasons for [ConditionTypeAddressConfigured] condition
 const (
 	ReasonAddressConfigurationSucceeded = "AddressConfigurationSucceeded"
