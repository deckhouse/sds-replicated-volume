--- conflicted
+++ resolved
@@ -81,13 +81,8 @@
 	// [ConditionTypeScheduled] indicates whether replica has been scheduled to a node
 	ConditionTypeScheduled = "Scheduled"
 
-<<<<<<< HEAD
-	// [ConditionTypeDataInitialized] indicates whether replica data has been initialized (does not reset after True)
-	// Note: drbd-config-controller (agent) sets this condition
-=======
 	// [ConditionTypeDataInitialized] indicates whether replica has been initialized.
 	// Does not reset after True, unless replica type has changed.
->>>>>>> 6b1e7cd3
 	ConditionTypeDataInitialized = "DataInitialized"
 
 	// [ConditionTypeInQuorum] indicates whether replica is in quorum
@@ -142,24 +137,6 @@
 	ConditionTypePublished = "Published"
 )
 
-<<<<<<< HEAD
-var ReplicatedVolumeReplicaConditions = map[string]struct{ UseObservedGeneration bool }{
-	ConditionTypeReady:                 {false},
-	ConditionTypeInitialSync:           {false},
-	ConditionTypeIsPrimary:             {false},
-	ConditionTypeDevicesReady:          {false},
-	ConditionTypeConfigurationAdjusted: {false},
-	ConditionTypeQuorum:                {false},
-	ConditionTypeDiskIOSuspended:       {false},
-	ConditionTypeAddressConfigured:     {false},
-	ConditionTypeBackingVolumeCreated:  {false},
-	ConditionTypeScheduled:             {false},
-	ConditionTypeDataInitialized:       {false},
-	ConditionTypeInQuorum:              {false},
-	ConditionTypeInSync:                {false},
-	ConditionTypeOnline:                {false},
-	ConditionTypeIOReady:               {false},
-=======
 // RV condition types
 const (
 	// [ConditionTypeAllReplicasReady] indicates whether all replicas are Ready
@@ -191,7 +168,6 @@
 	ConditionTypeAddressConfigured:    {false},
 	ConditionTypeBackingVolumeCreated: {false},
 	ConditionTypePublished:            {false},
->>>>>>> 6b1e7cd3
 }
 
 var ReplicatedVolumeConditions = map[string]struct{ UseObservedGeneration bool }{
@@ -383,59 +359,6 @@
 	ReasonSynchronizing = "Synchronizing"
 )
 
-<<<<<<< HEAD
-// =============================================================================
-// Condition reasons used by rv_status_conditions controller
-// =============================================================================
-
-// Condition reasons for [ConditionTypeRVScheduled] condition
-const (
-	ReasonAllReplicasScheduled = "AllReplicasScheduled"
-	ReasonReplicasNotScheduled = "ReplicasNotScheduled"
-	ReasonSchedulingInProgress = "SchedulingInProgress"
-)
-
-// Condition reasons for [ConditionTypeRVBackingVolumeCreated] condition
-const (
-	ReasonAllBackingVolumesReady   = "AllBackingVolumesReady"
-	ReasonBackingVolumesNotReady   = "BackingVolumesNotReady"
-	ReasonWaitingForBackingVolumes = "WaitingForBackingVolumes"
-)
-
-// Condition reasons for [ConditionTypeRVConfigured] condition
-const (
-	ReasonAllReplicasConfigured   = "AllReplicasConfigured"
-	ReasonReplicasNotConfigured   = "ReplicasNotConfigured"
-	ReasonConfigurationInProgress = "ConfigurationInProgress"
-)
-
-// Condition reasons for [ConditionTypeRVInitialized] condition
-const (
-	ReasonInitialized              = "Initialized"
-	ReasonInitializationInProgress = "InitializationInProgress"
-	ReasonWaitingForReplicas       = "WaitingForReplicas"
-)
-
-// Condition reasons for [ConditionTypeRVQuorum] condition
-const (
-	ReasonQuorumReached  = "QuorumReached"
-	ReasonQuorumDegraded = "QuorumDegraded"
-	// ReasonQuorumLost is already defined in rvr_status_conditions reasons
-)
-
-// Condition reasons for [ConditionTypeRVDataQuorum] condition
-const (
-	ReasonDataQuorumReached  = "DataQuorumReached"
-	ReasonDataQuorumLost     = "DataQuorumLost"
-	ReasonDataQuorumDegraded = "DataQuorumDegraded"
-)
-
-// Condition reasons for [ConditionTypeRVIOReady] condition
-const (
-	ReasonRVIOReady                   = "IOReady"
-	ReasonInsufficientIOReadyReplicas = "InsufficientIOReadyReplicas"
-	ReasonNoIOReadyReplicas           = "NoIOReadyReplicas"
-=======
 // Condition reasons for [ConditionTypePublished] condition (reserved, not used yet)
 const (
 	// status=True
@@ -446,5 +369,4 @@
 	ReasonPublishingNotApplicable = "PublishingNotApplicable"
 	// status=Unknown
 	ReasonPublishingNotInitialized = "PublishingNotInitialized"
->>>>>>> 6b1e7cd3
 )