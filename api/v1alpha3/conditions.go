--- conflicted
+++ resolved
@@ -100,7 +100,6 @@
 )
 
 var ReplicatedVolumeReplicaConditions = map[string]struct{ UseObservedGeneration bool }{
-<<<<<<< HEAD
 	ConditionTypeReady:                 {false},
 	ConditionTypeInitialSync:           {false},
 	ConditionTypeIsPrimary:             {false},
@@ -116,7 +115,6 @@
 	ConditionTypeInSync:                {false},
 	ConditionTypeOnline:                {false},
 	ConditionTypeIOReady:               {false},
-=======
 	ConditionTypeReady:                {false},
 	ConditionTypeInitialSync:          {false},
 	ConditionTypeIsPrimary:            {false},
@@ -132,7 +130,6 @@
 	ConditionTypeInSync:               {false},
 	ConditionTypeOnline:               {false},
 	ConditionTypeIOReady:              {false},
->>>>>>> 95b9d802
 }
 
 // Replication values for [ReplicatedStorageClass] spec
