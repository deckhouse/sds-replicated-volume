{{- $_ := set . "BASE_GOLANG_BULLSEYE" "registry.deckhouse.io/base_images/golang:1.22.6-bullseye@sha256:260918a3795372a6d33225d361fe5349723be9667de865a23411b50fbcc76c5a" }}
{{- $_ := set . "BASE_ALPINE_DEV" "registry.deckhouse.io/base_images/dev-alpine:3.16.3@sha256:c706fa83cc129079e430480369a3f062b8178cac9ec89266ebab753a574aca8e" }}
{{- $_ := set . "BASE_SCRATCH"    "registry.deckhouse.io/base_images/scratch@sha256:b054705fcc9f2205777d80a558d920c0b4209efdc3163c22b5bfcb5dda1db5fc" }}

---
image: {{ $.ImageName }}-golang-artifact
<<<<<<< HEAD
from: {{ $.BASE_GOLANG_22_ALPINE }}
=======
from: {{ $.BASE_GOLANG_BULLSEYE }}
>>>>>>> 22ce2c97
fromCacheVersion: 20240830110000
final: false

git:
  - add: /
    to: /
    includePaths:
      - api
      - images/webhooks/src
    stageDependencies:
      setup:
        - "**/*"
mount:
  - fromPath: ~/go-pkg-cache
    to: /go/pkg
shell:
  setup:
    - cd /images/webhooks/src
    - GOOS=linux GOARCH=amd64 CGO_ENABLED=0 go build -ldflags="-s -w" -o webhooks
    - mv webhooks /webhooks
    - chmod +x /webhooks
---
image: {{ $.ImageName }}
from: {{ $.BASE_SCRATCH }}

import:
  - image: {{ $.ImageName }}-golang-artifact
    add: /webhooks
    to: /webhooks
    before: setup

docker:
  ENTRYPOINT: ["/webhooks"]<|MERGE_RESOLUTION|>--- conflicted
+++ resolved
@@ -4,11 +4,7 @@
 
 ---
 image: {{ $.ImageName }}-golang-artifact
-<<<<<<< HEAD
-from: {{ $.BASE_GOLANG_22_ALPINE }}
-=======
 from: {{ $.BASE_GOLANG_BULLSEYE }}
->>>>>>> 22ce2c97
 fromCacheVersion: 20240830110000
 final: false
 
