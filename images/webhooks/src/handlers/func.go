/*
Copyright 2024 Flant JSC

Licensed under the Apache License, Version 2.0 (the "License");
you may not use this file except in compliance with the License.
You may obtain a copy of the License at

    http://www.apache.org/licenses/LICENSE-2.0

Unless required by applicable law or agreed to in writing, software
distributed under the License is distributed on an "AS IS" BASIS,
WITHOUT WARRANTIES OR CONDITIONS OF ANY KIND, either express or implied.
See the License for the specific language governing permissions and
limitations under the License.
*/

package handlers

import (
	"context"
	"net/http"
	"os"

<<<<<<< HEAD
	dh "github.com/deckhouse/deckhouse/deckhouse-controller/pkg/apis/deckhouse.io/v1alpha1"
=======
>>>>>>> 22ce2c97
	snc "github.com/deckhouse/sds-node-configurator/api/v1alpha1"
	"github.com/go-logr/logr"
	kwhhttp "github.com/slok/kubewebhook/v2/pkg/http"
	"github.com/slok/kubewebhook/v2/pkg/log"
	"github.com/slok/kubewebhook/v2/pkg/model"
	kwhvalidating "github.com/slok/kubewebhook/v2/pkg/webhook/validating"
	v1 "k8s.io/api/core/v1"
	"k8s.io/api/resource/v1alpha3"
	sv1 "k8s.io/api/storage/v1"
	extv1 "k8s.io/apiextensions-apiserver/pkg/apis/apiextensions/v1"
	metav1 "k8s.io/apimachinery/pkg/apis/meta/v1"
	apiruntime "k8s.io/apimachinery/pkg/runtime"
	clientgoscheme "k8s.io/client-go/kubernetes/scheme"
	"k8s.io/client-go/rest"
	"k8s.io/client-go/tools/clientcmd"
	controllerruntime "sigs.k8s.io/controller-runtime"
	"sigs.k8s.io/controller-runtime/pkg/client"
	ctrllog "sigs.k8s.io/controller-runtime/pkg/log"

	mc "webhooks/api"
)

func NewKubeClient(kubeconfigPath string) (client.Client, error) {
	var config *rest.Config
	var err error

	if kubeconfigPath == "" {
		kubeconfigPath = os.Getenv("kubeconfig")
	}

	controllerruntime.SetLogger(logr.New(ctrllog.NullLogSink{}))

	config, err = clientcmd.BuildConfigFromFlags("", kubeconfigPath)

	if err != nil {
		return nil, err
	}

	var (
		resourcesSchemeFuncs = []func(*apiruntime.Scheme) error{
			v1alpha3.AddToScheme,
<<<<<<< HEAD
			dh.AddToScheme,
=======
			mc.AddToScheme,
>>>>>>> 22ce2c97
			snc.AddToScheme,
			clientgoscheme.AddToScheme,
			extv1.AddToScheme,
			v1.AddToScheme,
			sv1.AddToScheme,
		}
	)

	scheme := apiruntime.NewScheme()
	for _, f := range resourcesSchemeFuncs {
		err = f(scheme)
		if err != nil {
			return nil, err
		}
	}

	clientOpts := client.Options{
		Scheme: scheme,
	}

	return client.New(config, clientOpts)
}

func GetValidatingWebhookHandler(validationFunc func(ctx context.Context, _ *model.AdmissionReview, obj metav1.Object) (*kwhvalidating.ValidatorResult, error), validatorID string, obj metav1.Object, logger log.Logger) (http.Handler, error) {
	validatorFunc := kwhvalidating.ValidatorFunc(validationFunc)

	validatingWebhookConfig := kwhvalidating.WebhookConfig{
		ID:        validatorID,
		Obj:       obj,
		Validator: validatorFunc,
		Logger:    logger,
	}

	mutationWebhook, err := kwhvalidating.NewWebhook(validatingWebhookConfig)
	if err != nil {
		return nil, err
	}

	mutationWebhookHandler, err := kwhhttp.HandlerFor(kwhhttp.HandlerConfig{Webhook: mutationWebhook, Logger: logger})

	return mutationWebhookHandler, err
}<|MERGE_RESOLUTION|>--- conflicted
+++ resolved
@@ -21,10 +21,6 @@
 	"net/http"
 	"os"
 
-<<<<<<< HEAD
-	dh "github.com/deckhouse/deckhouse/deckhouse-controller/pkg/apis/deckhouse.io/v1alpha1"
-=======
->>>>>>> 22ce2c97
 	snc "github.com/deckhouse/sds-node-configurator/api/v1alpha1"
 	"github.com/go-logr/logr"
 	kwhhttp "github.com/slok/kubewebhook/v2/pkg/http"
@@ -66,11 +62,7 @@
 	var (
 		resourcesSchemeFuncs = []func(*apiruntime.Scheme) error{
 			v1alpha3.AddToScheme,
-<<<<<<< HEAD
-			dh.AddToScheme,
-=======
 			mc.AddToScheme,
->>>>>>> 22ce2c97
 			snc.AddToScheme,
 			clientgoscheme.AddToScheme,
 			extv1.AddToScheme,
