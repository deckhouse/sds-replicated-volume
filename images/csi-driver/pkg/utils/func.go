/*
Copyright 2025 Flant JSC

Licensed under the Apache License, Version 2.0 (the "License");
you may not use this file except in compliance with the License.
You may obtain a copy of the License at

    http://www.apache.org/licenses/LICENSE-2.0

Unless required by applicable law or agreed to in writing, software
distributed under the License is distributed on an "AS IS" BASIS,
WITHOUT WARRANTIES OR CONDITIONS OF ANY KIND, either express or implied.
See the License for the specific language governing permissions and
limitations under the License.
*/

package utils

import (
	"context"
	"fmt"
	"math"
	"slices"
	"time"

	"gopkg.in/yaml.v2"
	kerrors "k8s.io/apimachinery/pkg/api/errors"
	"k8s.io/apimachinery/pkg/api/meta"
	"k8s.io/apimachinery/pkg/api/resource"
	metav1 "k8s.io/apimachinery/pkg/apis/meta/v1"
	"sigs.k8s.io/controller-runtime/pkg/client"

	snc "github.com/deckhouse/sds-node-configurator/api/v1alpha1"
	srv "github.com/deckhouse/sds-replicated-volume/api/v1alpha1"
	"github.com/deckhouse/sds-replicated-volume/api/v1alpha3"
	"github.com/deckhouse/sds-replicated-volume/lib/go/common/logger"
)

const (
	KubernetesAPIRequestLimit       = 3
	KubernetesAPIRequestTimeout     = 1
	SDSReplicatedVolumeCSIFinalizer = "storage.deckhouse.io/sds-replicated-volume-csi"
)

func AreSizesEqualWithinDelta(leftSize, rightSize, allowedDelta resource.Quantity) bool {
	leftSizeFloat := float64(leftSize.Value())
	rightSizeFloat := float64(rightSize.Value())

	return math.Abs(leftSizeFloat-rightSizeFloat) < float64(allowedDelta.Value())
}

func GetStorageClassLVGsAndParameters(
	ctx context.Context,
	kc client.Client,
	log *logger.Logger,
	storageClassLVGParametersString string,
) (storageClassLVGs []snc.LVMVolumeGroup, storageClassLVGParametersMap map[string]string, err error) {
	var storageClassLVGParametersList LVMVolumeGroups
	err = yaml.Unmarshal([]byte(storageClassLVGParametersString), &storageClassLVGParametersList)
	if err != nil {
		log.Error(err, "unmarshal yaml lvmVolumeGroup")
		return nil, nil, err
	}

	storageClassLVGParametersMap = make(map[string]string, len(storageClassLVGParametersList))
	for _, v := range storageClassLVGParametersList {
		storageClassLVGParametersMap[v.Name] = v.Thin.PoolName
	}
	log.Info(fmt.Sprintf("[GetStorageClassLVGs] StorageClass LVM volume groups parameters map: %+v", storageClassLVGParametersMap))

	lvgs, err := GetLVGList(ctx, kc)
	if err != nil {
		return nil, nil, err
	}

	for _, lvg := range lvgs.Items {
		log.Trace(fmt.Sprintf("[GetStorageClassLVGs] process lvg: %+v", lvg))

		_, ok := storageClassLVGParametersMap[lvg.Name]
		if ok {
			log.Info(fmt.Sprintf("[GetStorageClassLVGs] found lvg from storage class: %s", lvg.Name))
			log.Info(fmt.Sprintf("[GetStorageClassLVGs] lvg.Status.Nodes[0].Name: %s", lvg.Status.Nodes[0].Name))
			storageClassLVGs = append(storageClassLVGs, lvg)
		} else {
			log.Trace(fmt.Sprintf("[GetStorageClassLVGs] skip lvg: %s", lvg.Name))
		}
	}

	return storageClassLVGs, storageClassLVGParametersMap, nil
}

func GetLVGList(ctx context.Context, kc client.Client) (*snc.LVMVolumeGroupList, error) {
	listLvgs := &snc.LVMVolumeGroupList{}
	return listLvgs, kc.List(ctx, listLvgs)
}

// StoragePoolInfo contains information extracted from ReplicatedStoragePool
type StoragePoolInfo struct {
	LVMVolumeGroups []snc.LVMVolumeGroup
	LVGToThinPool   map[string]string // maps LVMVolumeGroup name to ThinPool name
	LVMType         string            // "Thick" or "Thin"
}

// GetReplicatedStoragePool retrieves ReplicatedStoragePool by name
func GetReplicatedStoragePool(
	ctx context.Context,
	kc client.Client,
	storagePoolName string,
) (*srv.ReplicatedStoragePool, error) {
	rsp := &srv.ReplicatedStoragePool{}
	err := kc.Get(ctx, client.ObjectKey{Name: storagePoolName}, rsp)
	if err != nil {
		return nil, fmt.Errorf("failed to get ReplicatedStoragePool %s: %w", storagePoolName, err)
	}
	return rsp, nil
}

// GetLVMTypeFromStoragePool extracts LVM type from ReplicatedStoragePool
// Returns "Thick" for "LVM" and "Thin" for "LVMThin"
func GetLVMTypeFromStoragePool(rsp *srv.ReplicatedStoragePool) string {
	switch rsp.Spec.Type {
	case "LVMThin":
		return "Thin"
	case "LVM":
		return "Thick"
	default:
		return "Thick" // default fallback
	}
}

// GetLVGToThinPoolMap creates a map from LVMVolumeGroup name to ThinPool name
// from ReplicatedStoragePool spec
func GetLVGToThinPoolMap(rsp *srv.ReplicatedStoragePool) map[string]string {
	lvgToThinPool := make(map[string]string, len(rsp.Spec.LVMVolumeGroups))
	for _, rspLVG := range rsp.Spec.LVMVolumeGroups {
		lvgToThinPool[rspLVG.Name] = rspLVG.ThinPoolName
	}
	return lvgToThinPool
}

// GetStoragePoolInfo gets all information needed from ReplicatedStoragePool
func GetStoragePoolInfo(
	ctx context.Context,
	kc client.Client,
	log *logger.Logger,
	storagePoolName string,
) (*StoragePoolInfo, error) {
	// Get ReplicatedStoragePool
	rsp, err := GetReplicatedStoragePool(ctx, kc, storagePoolName)
	if err != nil {
		log.Error(err, fmt.Sprintf("failed to get ReplicatedStoragePool: %s", storagePoolName))
		return nil, err
	}

	// Extract LVM type
	lvmType := GetLVMTypeFromStoragePool(rsp)
	log.Info(fmt.Sprintf("[GetStoragePoolInfo] StoragePool %s LVM type: %s", storagePoolName, lvmType))

	// Extract LVG to ThinPool mapping
	lvgToThinPool := GetLVGToThinPoolMap(rsp)
	log.Info(fmt.Sprintf("[GetStoragePoolInfo] StoragePool %s LVG to ThinPool map: %+v", storagePoolName, lvgToThinPool))

	// Build set of LVG names from StoragePool
	lvgNamesSet := make(map[string]struct{}, len(rsp.Spec.LVMVolumeGroups))
	for _, rspLVG := range rsp.Spec.LVMVolumeGroups {
		lvgNamesSet[rspLVG.Name] = struct{}{}
	}

	// Get all LVMVolumeGroups from cluster and filter by names from StoragePool
	allLVGs, err := GetLVGList(ctx, kc)
	if err != nil {
		return nil, fmt.Errorf("failed to get LVMVolumeGroups list: %w", err)
	}

	lvmVolumeGroups := make([]snc.LVMVolumeGroup, 0)
	for _, lvg := range allLVGs.Items {
		log.Trace(fmt.Sprintf("[GetStoragePoolInfo] process lvg: %+v", lvg))

		if _, ok := lvgNamesSet[lvg.Name]; ok {
			log.Info(fmt.Sprintf("[GetStoragePoolInfo] found lvg from StoragePool: %s", lvg.Name))
			lvmVolumeGroups = append(lvmVolumeGroups, lvg)
		} else {
			log.Trace(fmt.Sprintf("[GetStoragePoolInfo] skip lvg: %s (not in StoragePool)", lvg.Name))
		}
	}

	return &StoragePoolInfo{
		LVMVolumeGroups: lvmVolumeGroups,
		LVGToThinPool:   lvgToThinPool,
		LVMType:         lvmType,
	}, nil
}

// CreateReplicatedVolume creates a ReplicatedVolume resource
func CreateReplicatedVolume(
	ctx context.Context,
	kc client.Client,
	log *logger.Logger,
	traceID, name string,
	rvSpec v1alpha3.ReplicatedVolumeSpec,
) (*v1alpha3.ReplicatedVolume, error) {
	rv := &v1alpha3.ReplicatedVolume{
		ObjectMeta: metav1.ObjectMeta{
			Name:            name,
			OwnerReferences: []metav1.OwnerReference{},
			Finalizers:      []string{SDSReplicatedVolumeCSIFinalizer},
		},
		Spec: rvSpec,
	}

	log.Trace(fmt.Sprintf("[CreateReplicatedVolume][traceID:%s][volumeID:%s] ReplicatedVolume: %+v", traceID, name, rv))

	err := kc.Create(ctx, rv)
	return rv, err
}

// GetReplicatedVolume gets a ReplicatedVolume resource
func GetReplicatedVolume(ctx context.Context, kc client.Client, name string) (*v1alpha3.ReplicatedVolume, error) {
	rv := &v1alpha3.ReplicatedVolume{}
	err := kc.Get(ctx, client.ObjectKey{Name: name}, rv)
	return rv, err
}

// WaitForReplicatedVolumeReady waits for ReplicatedVolume to become ready
func WaitForReplicatedVolumeReady(
	ctx context.Context,
	kc client.Client,
	log *logger.Logger,
	traceID, name string,
) (int, error) {
	var attemptCounter int
	log.Info(fmt.Sprintf("[WaitForReplicatedVolumeReady][traceID:%s][volumeID:%s] Waiting for ReplicatedVolume to become ready", traceID, name))
	for {
		attemptCounter++
		select {
		case <-ctx.Done():
			log.Warning(fmt.Sprintf("[WaitForReplicatedVolumeReady][traceID:%s][volumeID:%s] context done. Failed to wait for ReplicatedVolume", traceID, name))
			return attemptCounter, ctx.Err()
		default:
			time.Sleep(500 * time.Millisecond)
		}

		rv, err := GetReplicatedVolume(ctx, kc, name)
		if err != nil {
			return attemptCounter, err
		}

		if attemptCounter%10 == 0 {
			log.Info(fmt.Sprintf("[WaitForReplicatedVolumeReady][traceID:%s][volumeID:%s] Attempt: %d, ReplicatedVolume: %+v", traceID, name, attemptCounter, rv))
		}

		if rv.DeletionTimestamp != nil {
			return attemptCounter, fmt.Errorf("failed to create ReplicatedVolume %s, reason: ReplicatedVolume is being deleted", name)
		}

		if rv.Status != nil {
			readyCond := meta.FindStatusCondition(rv.Status.Conditions, v1alpha3.ConditionTypeReady)
			if readyCond != nil && readyCond.Status == metav1.ConditionTrue {
				log.Info(fmt.Sprintf("[WaitForReplicatedVolumeReady][traceID:%s][volumeID:%s] ReplicatedVolume is ready", traceID, name))
				return attemptCounter, nil
			}
			log.Trace(fmt.Sprintf("[WaitForReplicatedVolumeReady][traceID:%s][volumeID:%s] Attempt %d, ReplicatedVolume not ready yet. Waiting...", traceID, name, attemptCounter))
		}
	}
}

// DeleteReplicatedVolume deletes a ReplicatedVolume resource
func DeleteReplicatedVolume(ctx context.Context, kc client.Client, log *logger.Logger, traceID, name string) error {
	log.Trace(fmt.Sprintf("[DeleteReplicatedVolume][traceID:%s][volumeID:%s] Trying to find ReplicatedVolume", traceID, name))
	rv, err := GetReplicatedVolume(ctx, kc, name)
	if err != nil {
		if kerrors.IsNotFound(err) {
			log.Info(fmt.Sprintf("[DeleteReplicatedVolume][traceID:%s][volumeID:%s] ReplicatedVolume not found, already deleted", traceID, name))
			return nil
		}
		return fmt.Errorf("get ReplicatedVolume %s: %w", name, err)
	}

	log.Trace(fmt.Sprintf("[DeleteReplicatedVolume][traceID:%s][volumeID:%s] ReplicatedVolume found: %+v", traceID, name, rv))
	log.Trace(fmt.Sprintf("[DeleteReplicatedVolume][traceID:%s][volumeID:%s] Removing finalizer %s if exists", traceID, name, SDSReplicatedVolumeCSIFinalizer))

	removed, err := removervdeletepropagationIfExist(ctx, kc, log, rv, SDSReplicatedVolumeCSIFinalizer)
	if err != nil {
		return fmt.Errorf("remove finalizers from ReplicatedVolume %s: %w", name, err)
	}
	if removed {
		log.Trace(fmt.Sprintf("[DeleteReplicatedVolume][traceID:%s][volumeID:%s] finalizer %s removed from ReplicatedVolume %s", traceID, name, SDSReplicatedVolumeCSIFinalizer, name))
	} else {
		log.Warning(fmt.Sprintf("[DeleteReplicatedVolume][traceID:%s][volumeID:%s] finalizer %s not found in ReplicatedVolume %s", traceID, name, SDSReplicatedVolumeCSIFinalizer, name))
	}

	log.Trace(fmt.Sprintf("[DeleteReplicatedVolume][traceID:%s][volumeID:%s] Trying to delete ReplicatedVolume", traceID, name))
	err = kc.Delete(ctx, rv)
	return err
}

<<<<<<< HEAD
func removeRVFinalizerIfExist(ctx context.Context, kc client.Client, log *logger.Logger, rv *v1alpha3.ReplicatedVolume, finalizer string) (bool, error) {
=======
func removervdeletepropagationIfExist(ctx context.Context, kc client.Client, log *logger.Logger, rv *v1alpha2.ReplicatedVolume, finalizer string) (bool, error) {
>>>>>>> 459f0ff6
	for attempt := 0; attempt < KubernetesAPIRequestLimit; attempt++ {
		removed := false
		for i, val := range rv.Finalizers {
			if val == finalizer {
				rv.Finalizers = slices.Delete(rv.Finalizers, i, i+1)
				removed = true
				break
			}
		}

		if !removed {
			return false, nil
		}

		log.Trace(fmt.Sprintf("[removervdeletepropagationIfExist] removing finalizer %s from ReplicatedVolume %s", finalizer, rv.Name))
		err := kc.Update(ctx, rv)
		if err == nil {
			return true, nil
		}

		if !kerrors.IsConflict(err) {
			return false, fmt.Errorf("[removervdeletepropagationIfExist] error updating ReplicatedVolume %s: %w", rv.Name, err)
		}

		if attempt < KubernetesAPIRequestLimit-1 {
			log.Trace(fmt.Sprintf("[removervdeletepropagationIfExist] conflict while updating ReplicatedVolume %s, retrying...", rv.Name))
			select {
			case <-ctx.Done():
				return false, ctx.Err()
			default:
				time.Sleep(KubernetesAPIRequestTimeout * time.Second)
				freshRV, getErr := GetReplicatedVolume(ctx, kc, rv.Name)
				if getErr != nil {
					return false, fmt.Errorf("[removervdeletepropagationIfExist] error getting ReplicatedVolume %s after update conflict: %w", rv.Name, getErr)
				}
				*rv = *freshRV
			}
		}
	}

	return false, fmt.Errorf("after %d attempts of removing finalizer %s from ReplicatedVolume %s, last error: %w", KubernetesAPIRequestLimit, finalizer, rv.Name, nil)
}

// GetReplicatedVolumeReplicaForNode gets ReplicatedVolumeReplica for a specific node
func GetReplicatedVolumeReplicaForNode(ctx context.Context, kc client.Client, volumeName, nodeName string) (*v1alpha3.ReplicatedVolumeReplica, error) {
	rvrList := &v1alpha3.ReplicatedVolumeReplicaList{}
	err := kc.List(
		ctx,
		rvrList,
		client.MatchingFields{"spec.replicatedVolumeName": volumeName},
		client.MatchingFields{"spec.nodeName": nodeName},
	)
	if err != nil {
		return nil, err
	}

	for i := range rvrList.Items {
		if rvrList.Items[i].Spec.NodeName == nodeName {
			return &rvrList.Items[i], nil
		}
	}

	return nil, fmt.Errorf("ReplicatedVolumeReplica not found for volume %s on node %s", volumeName, nodeName)
}

// GetDRBDDevicePath gets DRBD device path from ReplicatedVolumeReplica status
func GetDRBDDevicePath(rvr *v1alpha3.ReplicatedVolumeReplica) (string, error) {
	if rvr.Status == nil || rvr.Status.DRBD == nil ||
		rvr.Status.DRBD.Status == nil || len(rvr.Status.DRBD.Status.Devices) == 0 {
		return "", fmt.Errorf("DRBD status not available or no devices found")
	}

	minor := rvr.Status.DRBD.Status.Devices[0].Minor
	return fmt.Sprintf("/dev/drbd%d", minor), nil
}

// ExpandReplicatedVolume expands a ReplicatedVolume
func ExpandReplicatedVolume(ctx context.Context, kc client.Client, rv *v1alpha3.ReplicatedVolume, newSize resource.Quantity) error {
	rv.Spec.Size = newSize
	return kc.Update(ctx, rv)
}

// BuildReplicatedVolumeSpec builds ReplicatedVolumeSpec from parameters
func BuildReplicatedVolumeSpec(
	size resource.Quantity,
	publishRequested []string,
	rscName string,
) v1alpha3.ReplicatedVolumeSpec {
	return v1alpha3.ReplicatedVolumeSpec{
		Size:                       size,
		PublishOn:                  publishRequested,
		ReplicatedStorageClassName: rscName,
	}
}

// AddPublishRequested adds a node name to publishRequested array if not already present
func AddPublishRequested(ctx context.Context, kc client.Client, log *logger.Logger, traceID, volumeName, nodeName string) error {
	for attempt := 0; attempt < KubernetesAPIRequestLimit; attempt++ {
		rv, err := GetReplicatedVolume(ctx, kc, volumeName)
		if err != nil {
			return fmt.Errorf("get ReplicatedVolume %s: %w", volumeName, err)
		}

		// Check if node is already in publishRequested
		for _, existingNode := range rv.Spec.PublishOn {
			if existingNode == nodeName {
				log.Info(fmt.Sprintf("[AddPublishRequested][traceID:%s][volumeID:%s][node:%s] Node already in publishRequested", traceID, volumeName, nodeName))
				return nil
			}
		}

		// Check if we can add more nodes (max 2)
		if len(rv.Spec.PublishOn) >= 2 {
			return fmt.Errorf("cannot add node %s to publishRequested: maximum of 2 nodes already present", nodeName)
		}

		// Add node to publishRequested
		rv.Spec.PublishOn = append(rv.Spec.PublishOn, nodeName)

		log.Info(fmt.Sprintf("[AddPublishRequested][traceID:%s][volumeID:%s][node:%s] Adding node to publishRequested", traceID, volumeName, nodeName))
		err = kc.Update(ctx, rv)
		if err == nil {
			return nil
		}

		if !kerrors.IsConflict(err) {
			return fmt.Errorf("error updating ReplicatedVolume %s: %w", volumeName, err)
		}

		if attempt < KubernetesAPIRequestLimit-1 {
			log.Trace(fmt.Sprintf("[AddPublishRequested][traceID:%s][volumeID:%s][node:%s] Conflict while updating, retrying...", traceID, volumeName, nodeName))
			select {
			case <-ctx.Done():
				return ctx.Err()
			default:
				time.Sleep(KubernetesAPIRequestTimeout * time.Second)
			}
		}
	}

	return fmt.Errorf("failed to add node %s to publishRequested after %d attempts", nodeName, KubernetesAPIRequestLimit)
}

// RemovePublishRequested removes a node name from publishRequested array
func RemovePublishRequested(ctx context.Context, kc client.Client, log *logger.Logger, traceID, volumeName, nodeName string) error {
	for attempt := 0; attempt < KubernetesAPIRequestLimit; attempt++ {
		rv, err := GetReplicatedVolume(ctx, kc, volumeName)
		if err != nil {
			if kerrors.IsNotFound(err) {
				log.Info(fmt.Sprintf("[RemovePublishRequested][traceID:%s][volumeID:%s][node:%s] ReplicatedVolume not found, assuming already removed", traceID, volumeName, nodeName))
				return nil
			}
			return fmt.Errorf("get ReplicatedVolume %s: %w", volumeName, err)
		}

		// Check if node is in publishRequested
		found := false
		for i, existingNode := range rv.Spec.PublishOn {
			if existingNode == nodeName {
				rv.Spec.PublishOn = slices.Delete(rv.Spec.PublishOn, i, i+1)
				found = true
				break
			}
		}

		if !found {
			log.Info(fmt.Sprintf("[RemovePublishRequested][traceID:%s][volumeID:%s][node:%s] Node not in publishRequested, nothing to remove", traceID, volumeName, nodeName))
			return nil
		}

		log.Info(fmt.Sprintf("[RemovePublishRequested][traceID:%s][volumeID:%s][node:%s] Removing node from publishRequested", traceID, volumeName, nodeName))
		err = kc.Update(ctx, rv)
		if err == nil {
			return nil
		}

		if !kerrors.IsConflict(err) {
			return fmt.Errorf("error updating ReplicatedVolume %s: %w", volumeName, err)
		}

		if attempt < KubernetesAPIRequestLimit-1 {
			log.Trace(fmt.Sprintf("[RemovePublishRequested][traceID:%s][volumeID:%s][node:%s] Conflict while updating, retrying...", traceID, volumeName, nodeName))
			select {
			case <-ctx.Done():
				return ctx.Err()
			default:
				time.Sleep(KubernetesAPIRequestTimeout * time.Second)
			}
		}
	}

	return fmt.Errorf("failed to remove node %s from publishRequested after %d attempts", nodeName, KubernetesAPIRequestLimit)
}

// WaitForPublishProvided waits for a node name to appear in publishProvided status
func WaitForPublishProvided(
	ctx context.Context,
	kc client.Client,
	log *logger.Logger,
	traceID, volumeName, nodeName string,
) error {
	var attemptCounter int
	log.Info(fmt.Sprintf("[WaitForPublishProvided][traceID:%s][volumeID:%s][node:%s] Waiting for node to appear in publishProvided", traceID, volumeName, nodeName))
	for {
		attemptCounter++
		select {
		case <-ctx.Done():
			log.Warning(fmt.Sprintf("[WaitForPublishProvided][traceID:%s][volumeID:%s][node:%s] context done", traceID, volumeName, nodeName))
			return ctx.Err()
		default:
			time.Sleep(500 * time.Millisecond)
		}

		rv, err := GetReplicatedVolume(ctx, kc, volumeName)
		if err != nil {
			if kerrors.IsNotFound(err) {
				return fmt.Errorf("ReplicatedVolume %s not found", volumeName)
			}
			return err
		}

		if rv.Status != nil {
			if attemptCounter%10 == 0 {
				log.Info(fmt.Sprintf("[WaitForPublishProvided][traceID:%s][volumeID:%s][node:%s] Attempt: %d, publishProvided: %v", traceID, volumeName, nodeName, attemptCounter, rv.Status.PublishedOn))
			}

			// Check if node is in publishProvided
			for _, publishedNode := range rv.Status.PublishedOn {
				if publishedNode == nodeName {
					log.Info(fmt.Sprintf("[WaitForPublishProvided][traceID:%s][volumeID:%s][node:%s] Node is now in publishProvided", traceID, volumeName, nodeName))
					return nil
				}
			}
		} else if attemptCounter%10 == 0 {
			log.Info(fmt.Sprintf("[WaitForPublishProvided][traceID:%s][volumeID:%s][node:%s] Attempt: %d, status is nil", traceID, volumeName, nodeName, attemptCounter))
		}

		log.Trace(fmt.Sprintf("[WaitForPublishProvided][traceID:%s][volumeID:%s][node:%s] Attempt %d, node not in publishProvided yet. Waiting...", traceID, volumeName, nodeName, attemptCounter))
	}
}

// WaitForPublishRemoved waits for a node name to disappear from publishProvided status
func WaitForPublishRemoved(
	ctx context.Context,
	kc client.Client,
	log *logger.Logger,
	traceID, volumeName, nodeName string,
) error {
	var attemptCounter int
	log.Info(fmt.Sprintf("[WaitForPublishRemoved][traceID:%s][volumeID:%s][node:%s] Waiting for node to disappear from publishProvided", traceID, volumeName, nodeName))
	for {
		attemptCounter++
		select {
		case <-ctx.Done():
			log.Warning(fmt.Sprintf("[WaitForPublishRemoved][traceID:%s][volumeID:%s][node:%s] context done", traceID, volumeName, nodeName))
			return ctx.Err()
		default:
			time.Sleep(500 * time.Millisecond)
		}

		rv, err := GetReplicatedVolume(ctx, kc, volumeName)
		if err != nil {
			if kerrors.IsNotFound(err) {
				// Volume deleted, consider it as removed
				log.Info(fmt.Sprintf("[WaitForPublishRemoved][traceID:%s][volumeID:%s][node:%s] ReplicatedVolume not found, considering node as removed", traceID, volumeName, nodeName))
				return nil
			}
			return err
		}

		if rv.Status != nil {
			if attemptCounter%10 == 0 {
				log.Info(fmt.Sprintf("[WaitForPublishRemoved][traceID:%s][volumeID:%s][node:%s] Attempt: %d, publishProvided: %v", traceID, volumeName, nodeName, attemptCounter, rv.Status.PublishedOn))
			}

			// Check if node is NOT in publishProvided
			found := false
			for _, publishedNode := range rv.Status.PublishedOn {
				if publishedNode == nodeName {
					found = true
					break
				}
			}

			if !found {
				log.Info(fmt.Sprintf("[WaitForPublishRemoved][traceID:%s][volumeID:%s][node:%s] Node is no longer in publishProvided", traceID, volumeName, nodeName))
				return nil
			}
		} else {
			if attemptCounter%10 == 0 {
				log.Info(fmt.Sprintf("[WaitForPublishRemoved][traceID:%s][volumeID:%s][node:%s] Attempt: %d, status is nil, considering node as removed", traceID, volumeName, nodeName, attemptCounter))
			}
			// If status is nil, consider node as removed
			return nil
		}

		log.Trace(fmt.Sprintf("[WaitForPublishRemoved][traceID:%s][volumeID:%s][node:%s] Attempt %d, node still in publishProvided. Waiting...", traceID, volumeName, nodeName, attemptCounter))
	}
}<|MERGE_RESOLUTION|>--- conflicted
+++ resolved
@@ -294,11 +294,7 @@
 	return err
 }
 
-<<<<<<< HEAD
-func removeRVFinalizerIfExist(ctx context.Context, kc client.Client, log *logger.Logger, rv *v1alpha3.ReplicatedVolume, finalizer string) (bool, error) {
-=======
-func removervdeletepropagationIfExist(ctx context.Context, kc client.Client, log *logger.Logger, rv *v1alpha2.ReplicatedVolume, finalizer string) (bool, error) {
->>>>>>> 459f0ff6
+func removervdeletepropagationIfExist(ctx context.Context, kc client.Client, log *logger.Logger, rv *v1alpha3.ReplicatedVolume, finalizer string) (bool, error) {
 	for attempt := 0; attempt < KubernetesAPIRequestLimit; attempt++ {
 		removed := false
 		for i, val := range rv.Finalizers {
