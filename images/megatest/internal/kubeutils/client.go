--- conflicted
+++ resolved
@@ -21,16 +21,11 @@
 	"fmt"
 	"math/rand/v2"
 	"sync"
-<<<<<<< HEAD
+	"time"
 
 	corev1 "k8s.io/api/core/v1"
 	"k8s.io/apimachinery/pkg/api/meta"
-=======
-	"time"
-
-	corev1 "k8s.io/api/core/v1"
 	metav1 "k8s.io/apimachinery/pkg/apis/meta/v1"
->>>>>>> d83859d9
 	"k8s.io/apimachinery/pkg/runtime"
 	"k8s.io/apimachinery/pkg/runtime/serializer"
 	"k8s.io/apimachinery/pkg/watch"
@@ -53,15 +48,13 @@
 
 // Client wraps a controller-runtime client with helper methods
 type Client struct {
-<<<<<<< HEAD
-	cl          client.Client
-	scheme      *runtime.Scheme
-	cachedNodes []corev1.Node
-	nodesMutex  sync.RWMutex
-=======
 	cl     client.Client
 	cfg    *rest.Config
 	scheme *runtime.Scheme
+
+	// Cached nodes (from HEAD)
+	cachedNodes []corev1.Node
+	nodesMutex  sync.RWMutex
 
 	// RV informer with dispatcher for VolumeCheckers.
 	// Uses dispatcher pattern instead of per-checker handlers for efficiency:
@@ -77,7 +70,6 @@
 	// Key: RV name, Value: channel to send updates.
 	rvCheckersMu sync.RWMutex
 	rvCheckers   map[string]chan *v1alpha3.ReplicatedVolume
->>>>>>> d83859d9
 }
 
 // NewClient creates a new Kubernetes client
@@ -294,7 +286,7 @@
 	return c.cl
 }
 
-// GetRandoxmNodes selects n random unique nodes from the cluster
+// GetRandomNodes selects n random unique nodes from the cluster
 func (c *Client) GetRandomNodes(ctx context.Context, n int) ([]corev1.Node, error) {
 	nodes, err := c.ListNodes(ctx)
 	if err != nil {
@@ -360,11 +352,7 @@
 	return c.cl.Delete(ctx, rv)
 }
 
-<<<<<<< HEAD
-// GetRV returns a ReplicatedVolume by name
-=======
 // GetRV gets a ReplicatedVolume by name (from API server, not cache)
->>>>>>> d83859d9
 func (c *Client) GetRV(ctx context.Context, name string) (*v1alpha3.ReplicatedVolume, error) {
 	rv := &v1alpha3.ReplicatedVolume{}
 	err := c.cl.Get(ctx, client.ObjectKey{Name: name}, rv)
@@ -374,7 +362,6 @@
 	return rv, nil
 }
 
-<<<<<<< HEAD
 // IsRVReady checks if a ReplicatedVolume is in IOReady condition
 func (c *Client) IsRVReady(rv *v1alpha3.ReplicatedVolume) bool {
 	if rv.Status == nil {
@@ -386,7 +373,8 @@
 // PatchRV patches a ReplicatedVolume using merge patch strategy
 func (c *Client) PatchRV(ctx context.Context, originalRV *v1alpha3.ReplicatedVolume, updatedRV *v1alpha3.ReplicatedVolume) error {
 	return c.cl.Patch(ctx, updatedRV, client.MergeFrom(originalRV))
-=======
+}
+
 // ListRVRsByRVName lists all ReplicatedVolumeReplicas for a given RV
 // Filters by spec.replicatedVolumeName field
 func (c *Client) ListRVRsByRVName(ctx context.Context, rvName string) ([]v1alpha3.ReplicatedVolumeReplica, error) {
@@ -414,5 +402,4 @@
 // CreateRVR creates a ReplicatedVolumeReplica
 func (c *Client) CreateRVR(ctx context.Context, rvr *v1alpha3.ReplicatedVolumeReplica) error {
 	return c.cl.Create(ctx, rvr)
->>>>>>> d83859d9
 }