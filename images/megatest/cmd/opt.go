/*
Copyright 2025 Flant JSC

Licensed under the Apache License, Version 2.0 (the "License");
you may not use this file except in compliance with the License.
You may obtain a copy of the License at

    http://www.apache.org/licenses/LICENSE-2.0

Unless required by applicable law or agreed to in writing, software
distributed under the License is distributed on an "AS IS" BASIS,
WITHOUT WARRANTIES OR CONDITIONS OF ANY KIND, either express or implied.
See the License for the specific language governing permissions and
limitations under the License.
*/

package main

import (
	"errors"
	"os"
	"regexp"
	"time"

	"github.com/spf13/cobra"
)

type Opt struct {
	StorageClasses  []string
	Kubeconfig      string
	MaxVolumes      int
	VolumeStepMin   int
	VolumeStepMax   int
	StepPeriodMin   time.Duration
	StepPeriodMax   time.Duration
	VolumePeriodMin time.Duration
	VolumePeriodMax time.Duration
<<<<<<< HEAD
	// LogLevel        string
=======
	LogLevel        string
>>>>>>> 1b4cf3e0

	// Disable flags for goroutines
	DisablePodDestroyer           bool
	DisableVolumeResizer          bool
	DisableVolumeReplicaDestroyer bool
	DisableVolumeReplicaCreator   bool

	// PodDestroyer config for agent
	PodDestroyerAgentNamespace     string
	PodDestroyerAgentLabelSelector string
	PodDestroyerAgentPodCountMin   int
	PodDestroyerAgentPodCountMax   int
	PodDestroyerAgentPeriodMin     time.Duration
	PodDestroyerAgentPeriodMax     time.Duration

	// PodDestroyer config for controller
	PodDestroyerControllerNamespace     string
	PodDestroyerControllerLabelSelector string
	PodDestroyerControllerPodCountMin   int
	PodDestroyerControllerPodCountMax   int
	PodDestroyerControllerPeriodMin     time.Duration
	PodDestroyerControllerPeriodMax     time.Duration
}

func (o *Opt) Parse() {
	var rootCmd = &cobra.Command{
		RunE: func(_ *cobra.Command, _ []string) error {
			if len(o.StorageClasses) == 0 {
				return errors.New("storage-classes flag is required")
			}

<<<<<<< HEAD
			// if !regexp.MustCompile(`^debug$|^info$|^warn$|^error$`).MatchString(o.LogLevel) {
			// 	return errors.New("invalid 'log-level' (allowed values: debug, info, warn, error)")
			// }
=======
			if !regexp.MustCompile(`^debug$|^info$|^warn$|^error$`).MatchString(o.LogLevel) {
				return errors.New("invalid 'log-level' (allowed values: debug, info, warn, error)")
			}
>>>>>>> 1b4cf3e0

			if o.VolumeStepMin < 1 {
				return errors.New("volume-step-min must be at least 1")
			}

			if o.VolumeStepMax < o.VolumeStepMin {
				return errors.New("volume-step-max must be greater than or equal to volume-step-min")
			}

			if o.StepPeriodMin <= 0 {
				return errors.New("step-period-min must be positive")
			}

			if o.StepPeriodMax < o.StepPeriodMin {
				return errors.New("step-period-max must be greater than or equal to step-period-min")
			}

			if o.VolumePeriodMin <= 0 {
				return errors.New("volume-period-min must be positive")
			}

			if o.VolumePeriodMax < o.VolumePeriodMin {
				return errors.New("volume-period-max must be greater than or equal to volume-period-min")
			}

			if o.MaxVolumes < 1 {
				return errors.New("max-volumes must be at least 1")
			}

			return nil
		},
	}

	// Exit after displaying the help information
	rootCmd.SetHelpFunc(func(cmd *cobra.Command, _ []string) {
		cmd.Print(cmd.UsageString())
		os.Exit(0)
	})

	// Add flags
	rootCmd.Flags().StringSliceVarP(&o.StorageClasses, "storage-classes", "", nil, "Comma-separated list of storage class names to use (required)")
	rootCmd.Flags().StringVarP(&o.Kubeconfig, "kubeconfig", "", "", "Path to kubeconfig file")
	rootCmd.Flags().IntVarP(&o.MaxVolumes, "max-volumes", "", 10, "Maximum number of concurrent ReplicatedVolumes")
	rootCmd.Flags().IntVarP(&o.VolumeStepMin, "volume-step-min", "", 1, "Minimum number of ReplicatedVolumes to create per step")
	rootCmd.Flags().IntVarP(&o.VolumeStepMax, "volume-step-max", "", 3, "Maximum number of ReplicatedVolumes to create per step")
	rootCmd.Flags().DurationVarP(&o.StepPeriodMin, "step-period-min", "", 10*time.Second, "Minimum wait between ReplicatedVolume creation steps")
	rootCmd.Flags().DurationVarP(&o.StepPeriodMax, "step-period-max", "", 30*time.Second, "Maximum wait between ReplicatedVolume creation steps")
	rootCmd.Flags().DurationVarP(&o.VolumePeriodMin, "volume-period-min", "", 60*time.Second, "Minimum ReplicatedVolume lifetime")
	rootCmd.Flags().DurationVarP(&o.VolumePeriodMax, "volume-period-max", "", 300*time.Second, "Maximum ReplicatedVolume lifetime")
<<<<<<< HEAD
	// rootCmd.Flags().StringVarP(&o.LogLevel, "log-level", "", "info", "Log level (allowed values: debug, info, warn, error)")
=======
	rootCmd.Flags().StringVarP(&o.LogLevel, "log-level", "", "info", "Log level (allowed values: debug, info, warn, error)")
>>>>>>> 1b4cf3e0

	// Disable flags for goroutines
	rootCmd.Flags().BoolVarP(&o.DisablePodDestroyer, "disable-pod-destroyer", "", false, "Disable pod-destroyer goroutines")
	rootCmd.Flags().BoolVarP(&o.DisableVolumeResizer, "disable-volume-resizer", "", false, "Disable volume-resizer goroutine")
	rootCmd.Flags().BoolVarP(&o.DisableVolumeReplicaDestroyer, "disable-volume-replica-destroyer", "", false, "Disable volume-replica-destroyer goroutine")
	rootCmd.Flags().BoolVarP(&o.DisableVolumeReplicaCreator, "disable-volume-replica-creator", "", false, "Disable volume-replica-creator goroutine")

	// PodDestroyer Agent flags
	rootCmd.Flags().StringVarP(&o.PodDestroyerAgentNamespace, "pod-destroyer-agent-namespace", "", "d8-sds-replicated-volume", "Namespace for agent pod-destroyer")
	rootCmd.Flags().StringVarP(&o.PodDestroyerAgentLabelSelector, "pod-destroyer-agent-label-selector", "", "app=sds-replicated-volume-controller-agent", "Label selector for agent pod-destroyer")
	rootCmd.Flags().IntVarP(&o.PodDestroyerAgentPodCountMin, "pod-destroyer-agent-pod-count-min", "", 1, "Minimum number of agent pods to delete")
	rootCmd.Flags().IntVarP(&o.PodDestroyerAgentPodCountMax, "pod-destroyer-agent-pod-count-max", "", 2, "Maximum number of agent pods to delete")
	rootCmd.Flags().DurationVarP(&o.PodDestroyerAgentPeriodMin, "pod-destroyer-agent-period-min", "", 30*time.Second, "Minimum period between agent pod deletions")
	rootCmd.Flags().DurationVarP(&o.PodDestroyerAgentPeriodMax, "pod-destroyer-agent-period-max", "", 60*time.Second, "Maximum period between agent pod deletions")

	// PodDestroyer Controller flags
	rootCmd.Flags().StringVarP(&o.PodDestroyerControllerNamespace, "pod-destroyer-controller-namespace", "", "d8-sds-replicated-volume", "Namespace for controller pod-destroyer")
	rootCmd.Flags().StringVarP(&o.PodDestroyerControllerLabelSelector, "pod-destroyer-controller-label-selector", "", "app=sds-replicated-volume-controller", "Label selector for controller pod-destroyer")
	rootCmd.Flags().IntVarP(&o.PodDestroyerControllerPodCountMin, "pod-destroyer-controller-pod-count-min", "", 1, "Minimum number of controller pods to delete")
	rootCmd.Flags().IntVarP(&o.PodDestroyerControllerPodCountMax, "pod-destroyer-controller-pod-count-max", "", 3, "Maximum number of controller pods to delete")
	rootCmd.Flags().DurationVarP(&o.PodDestroyerControllerPeriodMin, "pod-destroyer-controller-period-min", "", 30*time.Second, "Minimum period between controller pod deletions")
	rootCmd.Flags().DurationVarP(&o.PodDestroyerControllerPeriodMax, "pod-destroyer-controller-period-max", "", 60*time.Second, "Maximum period between controller pod deletions")

	if err := rootCmd.Execute(); err != nil {
		// we expect err to be logged already
		os.Exit(1)
	}
}<|MERGE_RESOLUTION|>--- conflicted
+++ resolved
@@ -35,11 +35,7 @@
 	StepPeriodMax   time.Duration
 	VolumePeriodMin time.Duration
 	VolumePeriodMax time.Duration
-<<<<<<< HEAD
-	// LogLevel        string
-=======
 	LogLevel        string
->>>>>>> 1b4cf3e0
 
 	// Disable flags for goroutines
 	DisablePodDestroyer           bool
@@ -71,15 +67,9 @@
 				return errors.New("storage-classes flag is required")
 			}
 
-<<<<<<< HEAD
-			// if !regexp.MustCompile(`^debug$|^info$|^warn$|^error$`).MatchString(o.LogLevel) {
-			// 	return errors.New("invalid 'log-level' (allowed values: debug, info, warn, error)")
-			// }
-=======
 			if !regexp.MustCompile(`^debug$|^info$|^warn$|^error$`).MatchString(o.LogLevel) {
 				return errors.New("invalid 'log-level' (allowed values: debug, info, warn, error)")
 			}
->>>>>>> 1b4cf3e0
 
 			if o.VolumeStepMin < 1 {
 				return errors.New("volume-step-min must be at least 1")
@@ -129,11 +119,7 @@
 	rootCmd.Flags().DurationVarP(&o.StepPeriodMax, "step-period-max", "", 30*time.Second, "Maximum wait between ReplicatedVolume creation steps")
 	rootCmd.Flags().DurationVarP(&o.VolumePeriodMin, "volume-period-min", "", 60*time.Second, "Minimum ReplicatedVolume lifetime")
 	rootCmd.Flags().DurationVarP(&o.VolumePeriodMax, "volume-period-max", "", 300*time.Second, "Maximum ReplicatedVolume lifetime")
-<<<<<<< HEAD
-	// rootCmd.Flags().StringVarP(&o.LogLevel, "log-level", "", "info", "Log level (allowed values: debug, info, warn, error)")
-=======
 	rootCmd.Flags().StringVarP(&o.LogLevel, "log-level", "", "info", "Log level (allowed values: debug, info, warn, error)")
->>>>>>> 1b4cf3e0
 
 	// Disable flags for goroutines
 	rootCmd.Flags().BoolVarP(&o.DisablePodDestroyer, "disable-pod-destroyer", "", false, "Disable pod-destroyer goroutines")
