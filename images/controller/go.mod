module github.com/deckhouse/sds-replicated-volume/images/controller

go 1.24.9

replace github.com/deckhouse/sds-replicated-volume/api => ../../api

replace github.com/deckhouse/sds-replicated-volume/lib/go/common => ../../lib/go/common

require (
	github.com/deckhouse/sds-common-lib v0.6.3
	github.com/deckhouse/sds-replicated-volume/api v0.0.0-20250907192450-6e1330e9e380
	github.com/go-logr/logr v1.4.3
	github.com/onsi/ginkgo/v2 v2.23.4
	github.com/onsi/gomega v1.38.0
	github.com/stretchr/testify v1.11.1
	golang.org/x/sync v0.17.0
	k8s.io/api v0.34.0
	k8s.io/apimachinery v0.34.2
	sigs.k8s.io/controller-runtime v0.22.1
)

require (
	4d63.com/gocheckcompilerdirectives v1.3.0 // indirect
	4d63.com/gochecknoglobals v0.2.2 // indirect
	github.com/4meepo/tagalign v1.4.2 // indirect
	github.com/Abirdcfly/dupword v0.1.3 // indirect
	github.com/Antonboom/errname v1.0.0 // indirect
	github.com/Antonboom/nilnil v1.0.1 // indirect
	github.com/Antonboom/testifylint v1.5.2 // indirect
	github.com/BurntSushi/toml v1.4.1-0.20240526193622-a339e1f7089c // indirect
	github.com/Crocmagnon/fatcontext v0.7.1 // indirect
	github.com/Djarvur/go-err113 v0.0.0-20210108212216-aea10b59be24 // indirect
	github.com/GaijinEntertainment/go-exhaustruct/v3 v3.3.1 // indirect
	github.com/Masterminds/semver/v3 v3.3.0 // indirect
	github.com/OpenPeeDeeP/depguard/v2 v2.2.1 // indirect
	github.com/alecthomas/go-check-sumtype v0.3.1 // indirect
	github.com/alexkohler/nakedret/v2 v2.0.5 // indirect
	github.com/alexkohler/prealloc v1.0.0 // indirect
	github.com/alingse/asasalint v0.0.11 // indirect
	github.com/alingse/nilnesserr v0.1.2 // indirect
	github.com/ashanbrown/forbidigo v1.6.0 // indirect
	github.com/ashanbrown/makezero v1.2.0 // indirect
	github.com/bkielbasa/cyclop v1.2.3 // indirect
	github.com/blizzy78/varnamelen v0.8.0 // indirect
	github.com/bombsimon/wsl/v4 v4.5.0 // indirect
	github.com/breml/bidichk v0.3.2 // indirect
	github.com/breml/errchkjson v0.4.0 // indirect
	github.com/butuzov/ireturn v0.3.1 // indirect
	github.com/butuzov/mirror v1.3.0 // indirect
	github.com/catenacyber/perfsprint v0.8.2 // indirect
	github.com/ccojocar/zxcvbn-go v1.0.2 // indirect
	github.com/charithe/durationcheck v0.0.10 // indirect
	github.com/chavacava/garif v0.1.0 // indirect
	github.com/ckaznocha/intrange v0.3.0 // indirect
	github.com/curioswitch/go-reassign v0.3.0 // indirect
	github.com/daixiang0/gci v0.13.5 // indirect
	github.com/denis-tingaikin/go-header v0.5.0 // indirect
	github.com/ettle/strcase v0.2.0 // indirect
	github.com/fatih/color v1.18.0 // indirect
	github.com/fatih/structtag v1.2.0 // indirect
	github.com/firefart/nonamedreturns v1.0.5 // indirect
	github.com/fxamacker/cbor/v2 v2.9.0 // indirect
<<<<<<< HEAD
	github.com/go-logr/zapr v1.3.0 // indirect
=======
	github.com/fzipp/gocyclo v0.6.0 // indirect
	github.com/ghostiam/protogetter v0.3.9 // indirect
	github.com/go-critic/go-critic v0.12.0 // indirect
>>>>>>> 5fabd1cc
	github.com/go-openapi/swag/cmdutils v0.24.0 // indirect
	github.com/go-openapi/swag/conv v0.24.0 // indirect
	github.com/go-openapi/swag/fileutils v0.24.0 // indirect
	github.com/go-openapi/swag/jsonname v0.24.0 // indirect
	github.com/go-openapi/swag/jsonutils v0.24.0 // indirect
	github.com/go-openapi/swag/loading v0.24.0 // indirect
	github.com/go-openapi/swag/mangling v0.24.0 // indirect
	github.com/go-openapi/swag/netutils v0.24.0 // indirect
	github.com/go-openapi/swag/stringutils v0.24.0 // indirect
	github.com/go-openapi/swag/typeutils v0.24.0 // indirect
	github.com/go-openapi/swag/yamlutils v0.24.0 // indirect
<<<<<<< HEAD
	github.com/go-task/slim-sprig/v3 v3.0.0 // indirect
=======
	github.com/go-toolsmith/astcast v1.1.0 // indirect
	github.com/go-toolsmith/astcopy v1.1.0 // indirect
	github.com/go-toolsmith/astequal v1.2.0 // indirect
	github.com/go-toolsmith/astfmt v1.1.0 // indirect
	github.com/go-toolsmith/astp v1.1.0 // indirect
	github.com/go-toolsmith/strparse v1.1.0 // indirect
	github.com/go-toolsmith/typep v1.1.0 // indirect
	github.com/go-viper/mapstructure/v2 v2.2.1 // indirect
	github.com/go-xmlfmt/xmlfmt v1.1.3 // indirect
	github.com/gobwas/glob v0.2.3 // indirect
	github.com/gofrs/flock v0.12.1 // indirect
	github.com/golangci/dupl v0.0.0-20250308024227-f665c8d69b32 // indirect
	github.com/golangci/go-printf-func-name v0.1.0 // indirect
	github.com/golangci/gofmt v0.0.0-20250106114630-d62b90e6713d // indirect
	github.com/golangci/golangci-lint v1.64.8 // indirect
	github.com/golangci/misspell v0.6.0 // indirect
	github.com/golangci/plugin-module-register v0.1.1 // indirect
	github.com/golangci/revgrep v0.8.0 // indirect
	github.com/golangci/unconvert v0.0.0-20240309020433-c5143eacb3ed // indirect
>>>>>>> 5fabd1cc
	github.com/google/btree v1.1.3 // indirect
	github.com/google/gnostic-models v0.7.0 // indirect
	github.com/gordonklaus/ineffassign v0.1.0 // indirect
	github.com/gostaticanalysis/analysisutil v0.7.1 // indirect
	github.com/gostaticanalysis/comment v1.5.0 // indirect
	github.com/gostaticanalysis/forcetypeassert v0.2.0 // indirect
	github.com/gostaticanalysis/nilerr v0.1.1 // indirect
	github.com/hashicorp/go-immutable-radix/v2 v2.1.0 // indirect
	github.com/hashicorp/go-version v1.7.0 // indirect
	github.com/hashicorp/golang-lru/v2 v2.0.7 // indirect
	github.com/hashicorp/hcl v1.0.0 // indirect
	github.com/hexops/gotextdiff v1.0.3 // indirect
	github.com/inconshreveable/mousetrap v1.1.0 // indirect
	github.com/jgautheron/goconst v1.7.1 // indirect
	github.com/jingyugao/rowserrcheck v1.1.1 // indirect
	github.com/jjti/go-spancheck v0.6.4 // indirect
	github.com/julz/importas v0.2.0 // indirect
	github.com/karamaru-alpha/copyloopvar v1.2.1 // indirect
	github.com/kisielk/errcheck v1.9.0 // indirect
	github.com/kkHAIKE/contextcheck v1.1.6 // indirect
	github.com/kulti/thelper v0.6.3 // indirect
	github.com/kunwardeep/paralleltest v1.0.10 // indirect
	github.com/lasiar/canonicalheader v1.1.2 // indirect
	github.com/ldez/exptostd v0.4.2 // indirect
	github.com/ldez/gomoddirectives v0.6.1 // indirect
	github.com/ldez/grignotin v0.9.0 // indirect
	github.com/ldez/tagliatelle v0.7.1 // indirect
	github.com/ldez/usetesting v0.4.2 // indirect
	github.com/leonklingele/grouper v1.1.2 // indirect
	github.com/macabu/inamedparam v0.1.3 // indirect
	github.com/magiconair/properties v1.8.6 // indirect
	github.com/maratori/testableexamples v1.0.0 // indirect
	github.com/maratori/testpackage v1.1.1 // indirect
	github.com/matoous/godox v1.1.0 // indirect
	github.com/mattn/go-colorable v0.1.14 // indirect
	github.com/mattn/go-isatty v0.0.20 // indirect
	github.com/mattn/go-runewidth v0.0.16 // indirect
	github.com/mgechev/revive v1.7.0 // indirect
	github.com/mitchellh/go-homedir v1.1.0 // indirect
	github.com/mitchellh/mapstructure v1.5.0 // indirect
	github.com/moricho/tparallel v0.3.2 // indirect
	github.com/nakabonne/nestif v0.3.1 // indirect
	github.com/nishanths/exhaustive v0.12.0 // indirect
	github.com/nishanths/predeclared v0.2.2 // indirect
	github.com/nunnatsa/ginkgolinter v0.19.1 // indirect
	github.com/olekukonko/tablewriter v0.0.5 // indirect
	github.com/pelletier/go-toml v1.9.5 // indirect
	github.com/pelletier/go-toml/v2 v2.2.3 // indirect
	github.com/pmezard/go-difflib v1.0.1-0.20181226105442-5d4384ee4fb2 // indirect
	github.com/polyfloyd/go-errorlint v1.7.1 // indirect
	github.com/quasilyte/go-ruleguard v0.4.3-0.20240823090925-0fe6f58b47b1 // indirect
	github.com/quasilyte/go-ruleguard/dsl v0.3.22 // indirect
	github.com/quasilyte/gogrep v0.5.0 // indirect
	github.com/quasilyte/regex/syntax v0.0.0-20210819130434-b3f0c404a727 // indirect
	github.com/quasilyte/stdinfo v0.0.0-20220114132959-f7386bf02567 // indirect
	github.com/raeperd/recvcheck v0.2.0 // indirect
	github.com/rivo/uniseg v0.4.7 // indirect
	github.com/rogpeppe/go-internal v1.14.1 // indirect
	github.com/ryancurrah/gomodguard v1.3.5 // indirect
	github.com/ryanrolds/sqlclosecheck v0.5.1 // indirect
	github.com/sanposhiho/wastedassign/v2 v2.1.0 // indirect
	github.com/santhosh-tekuri/jsonschema/v6 v6.0.1 // indirect
	github.com/sashamelentyev/interfacebloat v1.1.0 // indirect
	github.com/sashamelentyev/usestdlibvars v1.28.0 // indirect
	github.com/securego/gosec/v2 v2.22.2 // indirect
	github.com/sirupsen/logrus v1.9.3 // indirect
	github.com/sivchari/containedctx v1.0.3 // indirect
	github.com/sivchari/tenv v1.12.1 // indirect
	github.com/sonatard/noctx v0.1.0 // indirect
	github.com/sourcegraph/go-diff v0.7.0 // indirect
	github.com/spf13/afero v1.12.0 // indirect
	github.com/spf13/cast v1.5.0 // indirect
	github.com/spf13/cobra v1.9.1 // indirect
	github.com/spf13/jwalterweatherman v1.1.0 // indirect
	github.com/spf13/viper v1.12.0 // indirect
	github.com/ssgreg/nlreturn/v2 v2.2.1 // indirect
	github.com/stbenjam/no-sprintf-host-port v0.2.0 // indirect
	github.com/stretchr/objx v0.5.2 // indirect
	github.com/subosito/gotenv v1.4.1 // indirect
	github.com/tdakkota/asciicheck v0.4.1 // indirect
	github.com/tetafro/godot v1.5.0 // indirect
	github.com/timakin/bodyclose v0.0.0-20241017074812-ed6a65f985e3 // indirect
	github.com/timonwong/loggercheck v0.10.1 // indirect
	github.com/tomarrell/wrapcheck/v2 v2.10.0 // indirect
	github.com/tommy-muehle/go-mnd/v2 v2.5.1 // indirect
	github.com/ultraware/funlen v0.2.0 // indirect
	github.com/ultraware/whitespace v0.2.0 // indirect
	github.com/uudashr/gocognit v1.2.0 // indirect
	github.com/uudashr/iface v1.3.1 // indirect
	github.com/x448/float16 v0.8.4 // indirect
<<<<<<< HEAD
=======
	github.com/xen0n/gosmopolitan v1.2.2 // indirect
	github.com/yagipy/maintidx v1.0.0 // indirect
	github.com/yeya24/promlinter v0.3.0 // indirect
	github.com/ykadowak/zerologlint v0.1.5 // indirect
	gitlab.com/bosi/decorder v0.4.2 // indirect
	go-simpler.org/musttag v0.13.0 // indirect
	go-simpler.org/sloglint v0.9.0 // indirect
>>>>>>> 5fabd1cc
	go.uber.org/automaxprocs v1.6.0 // indirect
	go.uber.org/multierr v1.11.0 // indirect
	go.uber.org/zap v1.27.0 // indirect
	go.yaml.in/yaml/v2 v2.4.2 // indirect
	go.yaml.in/yaml/v3 v3.0.4 // indirect
<<<<<<< HEAD
=======
	golang.org/x/exp/typeparams v0.0.0-20250210185358-939b2ce775ac // indirect
	golang.org/x/mod v0.29.0 // indirect
>>>>>>> 5fabd1cc
	golang.org/x/tools v0.38.0 // indirect
	gopkg.in/evanphx/json-patch.v4 v4.13.0 // indirect
	gopkg.in/ini.v1 v1.67.0 // indirect
	gopkg.in/yaml.v2 v2.4.0 // indirect
	gopkg.in/yaml.v3 v3.0.1 // indirect
	honnef.co/go/tools v0.6.1 // indirect
	k8s.io/apiextensions-apiserver v0.34.0 // indirect
<<<<<<< HEAD
	k8s.io/client-go v0.34.0 // indirect
=======
	mvdan.cc/gofumpt v0.7.0 // indirect
	mvdan.cc/unparam v0.0.0-20240528143540-8a5130ca722f // indirect
>>>>>>> 5fabd1cc
	sigs.k8s.io/randfill v1.0.0 // indirect
	sigs.k8s.io/structured-merge-diff/v6 v6.3.0 // indirect
)

require (
	github.com/beorn7/perks v1.0.1 // indirect
	github.com/cespare/xxhash/v2 v2.3.0 // indirect
	github.com/davecgh/go-spew v1.1.2-0.20180830191138-d8f796af33cc // indirect
	github.com/deckhouse/sds-node-configurator/api v0.0.0-20250917090813-2f0c8b6a607f
	github.com/deckhouse/sds-replicated-volume/lib/go/common v0.0.0-00010101000000-000000000000
	github.com/emicklei/go-restful/v3 v3.13.0 // indirect
	github.com/evanphx/json-patch v5.9.11+incompatible // indirect
	github.com/evanphx/json-patch/v5 v5.9.11 // indirect
	github.com/fsnotify/fsnotify v1.9.0 // indirect
	github.com/go-openapi/jsonpointer v0.22.0 // indirect
	github.com/go-openapi/jsonreference v0.21.1 // indirect
	github.com/go-openapi/swag v0.24.1 // indirect
	github.com/gogo/protobuf v1.3.2 // indirect
	github.com/google/go-cmp v0.7.0
	github.com/google/pprof v0.0.0-20250903194437-c28834ac2320 // indirect
	github.com/google/uuid v1.6.0 // indirect
	github.com/josharian/intern v1.0.0 // indirect
	github.com/json-iterator/go v1.1.12 // indirect
	github.com/mailru/easyjson v0.9.0 // indirect
	github.com/modern-go/concurrent v0.0.0-20180306012644-bacd9c7ef1dd // indirect
	github.com/modern-go/reflect2 v1.0.3-0.20250322232337-35a7c28c31ee // indirect
	github.com/munnerz/goautoneg v0.0.0-20191010083416-a7dc8b61c822 // indirect
	github.com/prometheus/client_golang v1.23.2 // indirect
	github.com/prometheus/client_model v0.6.2 // indirect
	github.com/prometheus/common v0.66.1 // indirect
	github.com/prometheus/procfs v0.17.0 // indirect
	github.com/spf13/pflag v1.0.10 // indirect
	golang.org/x/exp v0.0.0-20251023183803-a4bb9ffd2546 // indirect
	golang.org/x/net v0.46.0 // indirect
	golang.org/x/oauth2 v0.31.0 // indirect
	golang.org/x/sys v0.37.0 // indirect
	golang.org/x/term v0.36.0 // indirect
	golang.org/x/text v0.30.0 // indirect
	golang.org/x/time v0.13.0 // indirect
	gomodules.xyz/jsonpatch/v2 v2.5.0 // indirect
	google.golang.org/protobuf v1.36.9 // indirect
	gopkg.in/inf.v0 v0.9.1 // indirect
	k8s.io/klog/v2 v2.130.1 // indirect
	k8s.io/kube-openapi v0.0.0-20250909170358-d67c058d9372 // indirect
	k8s.io/utils v0.0.0-20250820121507-0af2bda4dd1d // indirect
	sigs.k8s.io/json v0.0.0-20250730193827-2d320260d730 // indirect
	sigs.k8s.io/yaml v1.6.0 // indirect
)

tool github.com/golangci/golangci-lint/cmd/golangci-lint<|MERGE_RESOLUTION|>--- conflicted
+++ resolved
@@ -60,13 +60,10 @@
 	github.com/fatih/structtag v1.2.0 // indirect
 	github.com/firefart/nonamedreturns v1.0.5 // indirect
 	github.com/fxamacker/cbor/v2 v2.9.0 // indirect
-<<<<<<< HEAD
-	github.com/go-logr/zapr v1.3.0 // indirect
-=======
 	github.com/fzipp/gocyclo v0.6.0 // indirect
 	github.com/ghostiam/protogetter v0.3.9 // indirect
 	github.com/go-critic/go-critic v0.12.0 // indirect
->>>>>>> 5fabd1cc
+	github.com/go-logr/zapr v1.3.0 // indirect
 	github.com/go-openapi/swag/cmdutils v0.24.0 // indirect
 	github.com/go-openapi/swag/conv v0.24.0 // indirect
 	github.com/go-openapi/swag/fileutils v0.24.0 // indirect
@@ -78,9 +75,7 @@
 	github.com/go-openapi/swag/stringutils v0.24.0 // indirect
 	github.com/go-openapi/swag/typeutils v0.24.0 // indirect
 	github.com/go-openapi/swag/yamlutils v0.24.0 // indirect
-<<<<<<< HEAD
 	github.com/go-task/slim-sprig/v3 v3.0.0 // indirect
-=======
 	github.com/go-toolsmith/astcast v1.1.0 // indirect
 	github.com/go-toolsmith/astcopy v1.1.0 // indirect
 	github.com/go-toolsmith/astequal v1.2.0 // indirect
@@ -100,7 +95,6 @@
 	github.com/golangci/plugin-module-register v0.1.1 // indirect
 	github.com/golangci/revgrep v0.8.0 // indirect
 	github.com/golangci/unconvert v0.0.0-20240309020433-c5143eacb3ed // indirect
->>>>>>> 5fabd1cc
 	github.com/google/btree v1.1.3 // indirect
 	github.com/google/gnostic-models v0.7.0 // indirect
 	github.com/gordonklaus/ineffassign v0.1.0 // indirect
@@ -191,8 +185,6 @@
 	github.com/uudashr/gocognit v1.2.0 // indirect
 	github.com/uudashr/iface v1.3.1 // indirect
 	github.com/x448/float16 v0.8.4 // indirect
-<<<<<<< HEAD
-=======
 	github.com/xen0n/gosmopolitan v1.2.2 // indirect
 	github.com/yagipy/maintidx v1.0.0 // indirect
 	github.com/yeya24/promlinter v0.3.0 // indirect
@@ -200,17 +192,13 @@
 	gitlab.com/bosi/decorder v0.4.2 // indirect
 	go-simpler.org/musttag v0.13.0 // indirect
 	go-simpler.org/sloglint v0.9.0 // indirect
->>>>>>> 5fabd1cc
 	go.uber.org/automaxprocs v1.6.0 // indirect
 	go.uber.org/multierr v1.11.0 // indirect
 	go.uber.org/zap v1.27.0 // indirect
 	go.yaml.in/yaml/v2 v2.4.2 // indirect
 	go.yaml.in/yaml/v3 v3.0.4 // indirect
-<<<<<<< HEAD
-=======
 	golang.org/x/exp/typeparams v0.0.0-20250210185358-939b2ce775ac // indirect
 	golang.org/x/mod v0.29.0 // indirect
->>>>>>> 5fabd1cc
 	golang.org/x/tools v0.38.0 // indirect
 	gopkg.in/evanphx/json-patch.v4 v4.13.0 // indirect
 	gopkg.in/ini.v1 v1.67.0 // indirect
@@ -218,12 +206,9 @@
 	gopkg.in/yaml.v3 v3.0.1 // indirect
 	honnef.co/go/tools v0.6.1 // indirect
 	k8s.io/apiextensions-apiserver v0.34.0 // indirect
-<<<<<<< HEAD
 	k8s.io/client-go v0.34.0 // indirect
-=======
 	mvdan.cc/gofumpt v0.7.0 // indirect
 	mvdan.cc/unparam v0.0.0-20240528143540-8a5130ca722f // indirect
->>>>>>> 5fabd1cc
 	sigs.k8s.io/randfill v1.0.0 // indirect
 	sigs.k8s.io/structured-merge-diff/v6 v6.3.0 // indirect
 )
