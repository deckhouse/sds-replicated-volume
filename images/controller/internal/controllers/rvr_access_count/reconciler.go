--- conflicted
+++ resolved
@@ -61,18 +61,13 @@
 		return reconcile.Result{}, client.IgnoreNotFound(err)
 	}
 
-<<<<<<< HEAD
 	if !v1alpha3.HasControllerFinalizer(rv.ObjectMeta) {
 		log.Info("ReplicatedVolume does not have controller finalizer, skipping")
 		return reconcile.Result{}, nil
 	}
 
-	// Skip if RV is being deleted - this case will be handled by another controller
-	if rv.DeletionTimestamp != nil {
-=======
 	// Skip if RV is being deleted (and no foreign finalizers) - this case will be handled by another controller
 	if rv.DeletionTimestamp != nil && !v1alpha3.HasExternalFinalizers(rv) {
->>>>>>> 0d2f35b6
 		log.Info("ReplicatedVolume is being deleted, skipping")
 		return reconcile.Result{}, nil
 	}
