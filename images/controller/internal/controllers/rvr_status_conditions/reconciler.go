/*
Copyright 2025 Flant JSC

Licensed under the Apache License, Version 2.0 (the "License");
you may not use this file except in compliance with the License.
You may obtain a copy of the License at

    http://www.apache.org/licenses/LICENSE-2.0

Unless required by applicable law or agreed to in writing, software
distributed under the License is distributed on an "AS IS" BASIS,
WITHOUT WARRANTIES OR CONDITIONS OF ANY KIND, either express or implied.
See the License for the specific language governing permissions and
limitations under the License.
*/

package rvrstatusconditions

import (
	"context"

	"github.com/go-logr/logr"
	corev1 "k8s.io/api/core/v1"
	"k8s.io/apimachinery/pkg/api/errors"
	"k8s.io/apimachinery/pkg/api/meta"
	metav1 "k8s.io/apimachinery/pkg/apis/meta/v1"
	"sigs.k8s.io/controller-runtime/pkg/client"
	"sigs.k8s.io/controller-runtime/pkg/reconcile"

	"github.com/deckhouse/sds-replicated-volume/api/v1alpha3"
)

// Reconciler computes Online and IOReady conditions for ReplicatedVolumeReplica
type Reconciler struct {
	cl  client.Client
	log logr.Logger
}

var _ reconcile.Reconciler = (*Reconciler)(nil)

// NewReconciler creates a new Reconciler instance.
func NewReconciler(cl client.Client, log logr.Logger) *Reconciler {
	return &Reconciler{
		cl:  cl,
		log: log,
	}
}

func (r *Reconciler) Reconcile(ctx context.Context, req reconcile.Request) (reconcile.Result, error) {
	log := r.log.WithName("Reconcile").WithValues("req", req)
	log.V(1).Info("Reconciling")

	// Get RVR
	// Note: continue even if DeletionTimestamp is set - finalizer controllers need fresh conditions
	rvr := &v1alpha3.ReplicatedVolumeReplica{}
	if err := r.cl.Get(ctx, req.NamespacedName, rvr); err != nil {
		// NotFound is expected, don't log as error
		if !errors.IsNotFound(err) {
			log.Error(err, "Getting ReplicatedVolumeReplica")
		}
		return reconcile.Result{}, client.IgnoreNotFound(err)
	}

	// Ensure Status is not nil to avoid panic
	if rvr.Status == nil {
		rvr.Status = &v1alpha3.ReplicatedVolumeReplicaStatus{}
	}

	// Check agent availability and determine reason if not available
	agentReady, unavailabilityReason, shouldRetry := r.checkAgentAvailability(ctx, rvr.Spec.NodeName, log)

	// Calculate conditions
	onlineStatus, onlineReason, onlineMessage := r.calculateOnline(rvr, agentReady, unavailabilityReason)
	ioReadyStatus, ioReadyReason, ioReadyMessage := r.calculateIOReady(rvr, onlineStatus, agentReady, unavailabilityReason)

	// Update conditions if changed
	// setCondition modifies rvr in-memory and returns true if changed;
	// single Patch sends all changes together.
	// changed will be true even if only one of the conditions is changed.
	rvrCopy := rvr.DeepCopy()
	changed := false
	changed = r.setCondition(rvr, v1alpha3.ConditionTypeOnline, onlineStatus, onlineReason, onlineMessage) || changed
	changed = r.setCondition(rvr, v1alpha3.ConditionTypeIOReady, ioReadyStatus, ioReadyReason, ioReadyMessage) || changed

	if changed {
		log.V(1).Info("Updating conditions", "online", onlineStatus, "onlineReason", onlineReason, "ioReady", ioReadyStatus, "ioReadyReason", ioReadyReason)
		if err := r.cl.Status().Patch(ctx, rvr, client.MergeFrom(rvrCopy)); err != nil {
			log.Error(err, "Patching RVR status")
			return reconcile.Result{}, err
		}
	}

	// If we couldn't determine agent status, trigger requeue
	if shouldRetry {
		return reconcile.Result{}, errors.NewServiceUnavailable("agent status unknown, retrying")
	}

	return reconcile.Result{}, nil
}

// checkAgentAvailability checks if the agent pod is available on the given node.
// Returns (agentReady, unavailabilityReason, shouldRetry).
// If shouldRetry is true, caller should return error to trigger requeue.
func (r *Reconciler) checkAgentAvailability(ctx context.Context, nodeName string, log logr.Logger) (bool, string, bool) {
	if nodeName == "" {
		return false, v1alpha3.ReasonUnscheduled, false
	}

	// AgentNamespace is taken from v1alpha3.ModuleNamespace
	// Agent pods run in the same namespace as controller
	agentNamespace := v1alpha3.ModuleNamespace

	// List agent pods on this node
	podList := &corev1.PodList{}
	if err := r.cl.List(ctx, podList,
		client.InNamespace(agentNamespace),
		client.MatchingLabels{AgentPodLabel: AgentPodValue},
	); err != nil {
		log.Error(err, "Listing agent pods, will retry")
		// Hybrid: set status to Unknown AND return error to requeue
		return false, v1alpha3.ReasonAgentStatusUnknown, true
	}

	// Find agent pod on this node (skip terminating pods)
	var agentPod *corev1.Pod
	for i := range podList.Items {
		pod := &podList.Items[i]
		if pod.Spec.NodeName != nodeName {
			continue
		}
		// Skip terminating pods (e.g., during rollout restart)
		if pod.DeletionTimestamp != nil {
			continue
		}
		agentPod = pod
		break
	}

	// No agent pod found on this node
	if agentPod == nil {
		// Check if it's a node issue or missing pod
		if r.isNodeNotReady(ctx, nodeName, log) {
			return false, v1alpha3.ReasonNodeNotReady, false
		}
		return false, v1alpha3.ReasonAgentPodMissing, false
	}

	// Check if agent pod is ready
	if agentPod.Status.Phase == corev1.PodRunning {
		for _, cond := range agentPod.Status.Conditions {
			if cond.Type == corev1.PodReady && cond.Status == corev1.ConditionTrue {
				return true, "", false
			}
		}
	}

	// Pod exists but not ready - check if node issue
	if r.isNodeNotReady(ctx, nodeName, log) {
		return false, v1alpha3.ReasonNodeNotReady, false
	}
	return false, v1alpha3.ReasonAgentNotReady, false
}

// isNodeNotReady checks if the node is not ready
func (r *Reconciler) isNodeNotReady(ctx context.Context, nodeName string, log logr.Logger) bool {
	node := &corev1.Node{}
	if err := r.cl.Get(ctx, client.ObjectKey{Name: nodeName}, node); err != nil {
		log.V(1).Info("Node not found, assuming NodeNotReady", "nodeName", nodeName)
		return true
	}

	for _, cond := range node.Status.Conditions {
		if cond.Type == corev1.NodeReady {
			return cond.Status != corev1.ConditionTrue
		}
	}
	return false
}

// calculateOnline computes the Online condition status, reason, and message.
// Online = Scheduled AND Initialized AND InQuorum
// Copies reason and message from source condition when False.
func (r *Reconciler) calculateOnline(rvr *v1alpha3.ReplicatedVolumeReplica, agentReady bool, unavailabilityReason string) (metav1.ConditionStatus, string, string) {
	// If agent/node is not available, return False with appropriate reason
	if !agentReady && unavailabilityReason != "" {
		return metav1.ConditionFalse, unavailabilityReason, ""
	}

	// Check Scheduled condition
	scheduledCond := meta.FindStatusCondition(rvr.Status.Conditions, v1alpha3.ConditionTypeScheduled)
	if scheduledCond == nil || scheduledCond.Status != metav1.ConditionTrue {
		reason, message := extractReasonAndMessage(scheduledCond, v1alpha3.ReasonUnscheduled, "Scheduled")
		return metav1.ConditionFalse, reason, message
	}

<<<<<<< HEAD
	// Check DataInitialized condition (set by drbd-config-controller on agent)
=======
	// Check Initialized condition
>>>>>>> 6b1e7cd3
	initializedCond := meta.FindStatusCondition(rvr.Status.Conditions, v1alpha3.ConditionTypeDataInitialized)
	if initializedCond == nil || initializedCond.Status != metav1.ConditionTrue {
		reason, message := extractReasonAndMessage(initializedCond, v1alpha3.ReasonUninitialized, "Initialized")
		return metav1.ConditionFalse, reason, message
	}

	// Check InQuorum condition
	inQuorumCond := meta.FindStatusCondition(rvr.Status.Conditions, v1alpha3.ConditionTypeInQuorum)
	if inQuorumCond == nil || inQuorumCond.Status != metav1.ConditionTrue {
		reason, message := extractReasonAndMessage(inQuorumCond, v1alpha3.ReasonQuorumLost, "InQuorum")
		return metav1.ConditionFalse, reason, message
	}

	return metav1.ConditionTrue, v1alpha3.ReasonOnline, ""
}

// calculateIOReady computes the IOReady condition status, reason, and message.
// IOReady = Online AND InSync
// Copies reason and message from source condition when False.
func (r *Reconciler) calculateIOReady(rvr *v1alpha3.ReplicatedVolumeReplica, onlineStatus metav1.ConditionStatus, agentReady bool, unavailabilityReason string) (metav1.ConditionStatus, string, string) {
	// If agent/node is not available, return False with appropriate reason
	if !agentReady && unavailabilityReason != "" {
		return metav1.ConditionFalse, unavailabilityReason, ""
	}

	// If not Online, IOReady is False with Offline reason
	if onlineStatus != metav1.ConditionTrue {
		return metav1.ConditionFalse, v1alpha3.ReasonOffline, ""
	}

	// Check InSync condition
	inSyncCond := meta.FindStatusCondition(rvr.Status.Conditions, v1alpha3.ConditionTypeInSync)
	if inSyncCond == nil || inSyncCond.Status != metav1.ConditionTrue {
		reason, message := extractReasonAndMessage(inSyncCond, v1alpha3.ReasonOutOfSync, "InSync")
		return metav1.ConditionFalse, reason, message
	}

	return metav1.ConditionTrue, v1alpha3.ReasonIOReady, ""
}

// setCondition sets a condition on the RVR and returns true if it was changed.
func (r *Reconciler) setCondition(rvr *v1alpha3.ReplicatedVolumeReplica, conditionType string, status metav1.ConditionStatus, reason, message string) bool {
	return meta.SetStatusCondition(&rvr.Status.Conditions, metav1.Condition{
		Type:               conditionType,
		Status:             status,
		Reason:             reason,
		Message:            message,
		ObservedGeneration: rvr.Generation,
	})
}

// extractReasonAndMessage extracts reason and message from source condition.
// If source condition exists, copies its reason (or uses fallback) and adds prefixed message.
func extractReasonAndMessage(cond *metav1.Condition, fallbackReason, prefix string) (string, string) {
	if cond == nil {
		return fallbackReason, ""
	}

	reason := fallbackReason
	if cond.Reason != "" {
		reason = cond.Reason
	}

	message := ""
	if cond.Message != "" {
		message = prefix + ": " + cond.Message
	}

	return reason, message
}<|MERGE_RESOLUTION|>--- conflicted
+++ resolved
@@ -193,11 +193,7 @@
 		return metav1.ConditionFalse, reason, message
 	}
 
-<<<<<<< HEAD
-	// Check DataInitialized condition (set by drbd-config-controller on agent)
-=======
 	// Check Initialized condition
->>>>>>> 6b1e7cd3
 	initializedCond := meta.FindStatusCondition(rvr.Status.Conditions, v1alpha3.ConditionTypeDataInitialized)
 	if initializedCond == nil || initializedCond.Status != metav1.ConditionTrue {
 		reason, message := extractReasonAndMessage(initializedCond, v1alpha3.ReasonUninitialized, "Initialized")
