/*
Copyright 2025 Flant JSC

Licensed under the Apache License, Version 2.0 (the "License");
you may not use this file except in compliance with the License.
You may obtain a copy of the License at

    http://www.apache.org/licenses/LICENSE-2.0

Unless required by applicable law or agreed to in writing, software
distributed under the License is distributed on an "AS IS" BASIS,
WITHOUT WARRANTIES OR CONDITIONS OF ANY KIND, either express or implied.
See the License for the specific language governing permissions and
limitations under the License.
*/

package rvrfinalizerrelease_test

import (
	"context"
	"fmt"

	"github.com/go-logr/logr"
	. "github.com/onsi/ginkgo/v2"
	. "github.com/onsi/gomega"
	metav1 "k8s.io/apimachinery/pkg/apis/meta/v1"
	"k8s.io/apimachinery/pkg/runtime"
	"sigs.k8s.io/controller-runtime/pkg/client"
	"sigs.k8s.io/controller-runtime/pkg/client/fake"
	"sigs.k8s.io/controller-runtime/pkg/client/interceptor"
	"sigs.k8s.io/controller-runtime/pkg/log"
	"sigs.k8s.io/controller-runtime/pkg/reconcile"

	"github.com/deckhouse/sds-replicated-volume/api/v1alpha1"
	"github.com/deckhouse/sds-replicated-volume/api/v1alpha3"
	rvrfinalizerrelease "github.com/deckhouse/sds-replicated-volume/images/controller/internal/controllers/rvr_finalizer_release"
)

var _ = Describe("Reconcile", func() {
	var (
		scheme *runtime.Scheme
		cl     client.WithWatch
		rec    *rvrfinalizerrelease.Reconciler
	)

	BeforeEach(func() {
		scheme = runtime.NewScheme()
		Expect(v1alpha1.AddToScheme(scheme)).To(Succeed())
		Expect(v1alpha3.AddToScheme(scheme)).To(Succeed())

		cl = nil
		rec = nil
	})

	JustBeforeEach(func() {
		builder := fake.NewClientBuilder().
			WithScheme(scheme)

		cl = builder.Build()
		rec = rvrfinalizerrelease.NewReconciler(cl, logr.New(log.NullLogSink{}), scheme)
	})

	It("returns no error when ReplicatedVolumeReplica does not exist", func(ctx SpecContext) {
		rvr := &v1alpha3.ReplicatedVolumeReplica{
			ObjectMeta: metav1.ObjectMeta{
				Name: "non-existent",
			},
		}

		result, err := rec.Reconcile(ctx, RequestFor(rvr))
		Expect(err).NotTo(HaveOccurred())
		Expect(result).To(Equal(reconcile.Result{}))
	})

	It("skips RVR that is not being deleted", func(ctx SpecContext) {
		rvr := &v1alpha3.ReplicatedVolumeReplica{
			ObjectMeta: metav1.ObjectMeta{
				Name: "rvr-1",
			},
			Spec: v1alpha3.ReplicatedVolumeReplicaSpec{
				ReplicatedVolumeName: "rv-1",
				Type:                 "Diskful",
			},
		}

		Expect(cl.Create(ctx, rvr)).To(Succeed())

		result, err := rec.Reconcile(ctx, RequestFor(rvr))
		Expect(err).NotTo(HaveOccurred())
		Expect(result).To(Equal(reconcile.Result{}))
	})

	When("RVR is being deleted", func() {
		var (
			rv  *v1alpha3.ReplicatedVolume
			rsc *v1alpha1.ReplicatedStorageClass
			rvr *v1alpha3.ReplicatedVolumeReplica
		)

		BeforeEach(func() {
			rsc = &v1alpha1.ReplicatedStorageClass{
				ObjectMeta: metav1.ObjectMeta{
					Name: "rsc-1",
				},
				Spec: v1alpha1.ReplicatedStorageClassSpec{
					Replication:   "Availability",
					StoragePool:   "pool",
					ReclaimPolicy: "Delete",
					VolumeAccess:  "Local",
					Topology:      "Zonal",
				},
			}

			rv = &v1alpha3.ReplicatedVolume{
				ObjectMeta: metav1.ObjectMeta{
					Name: "rv-1",
				},
				Spec: v1alpha3.ReplicatedVolumeSpec{
					ReplicatedStorageClassName: rsc.Name,
				},
				Status: &v1alpha3.ReplicatedVolumeStatus{
					DRBD: &v1alpha3.DRBDResource{
						Config: &v1alpha3.DRBDResourceConfig{
							Quorum: 2,
						},
					},
				},
			}

			rvr = &v1alpha3.ReplicatedVolumeReplica{
				ObjectMeta: metav1.ObjectMeta{
					Name:       "rvr-deleting",
					Finalizers: []string{"other-finalizer", v1alpha3.ControllerAppFinalizer},
				},
				Spec: v1alpha3.ReplicatedVolumeReplicaSpec{
					ReplicatedVolumeName: rv.Name,
					NodeName:             "node-1",
					Type:                 "Diskful",
				},
				Status: &v1alpha3.ReplicatedVolumeReplicaStatus{
					ActualType: "Diskful",
					Conditions: []metav1.Condition{
						{
							Type:   v1alpha3.ConditionTypeOnline,
							Status: metav1.ConditionTrue,
						},
						{
							Type:   v1alpha3.ConditionTypeIOReady,
							Status: metav1.ConditionTrue,
						},
					},
				},
			}
		})

		JustBeforeEach(func(ctx SpecContext) {
			Expect(cl.Create(ctx, rsc)).To(Succeed())
			Expect(cl.Create(ctx, rv)).To(Succeed())
			Expect(cl.Create(ctx, rvr)).To(Succeed())
		})

		It("does not remove controller finalizer when quorum is not satisfied", func(ctx SpecContext) {
			// only deleting RVR exists, so replicasForRV has len 1 and quorum=2 is not satisfied
			result, err := rec.Reconcile(ctx, RequestFor(rvr))
			Expect(err).NotTo(HaveOccurred())
			Expect(result).To(Equal(reconcile.Result{}))

			got := &v1alpha3.ReplicatedVolumeReplica{}
			Expect(cl.Get(ctx, client.ObjectKeyFromObject(rvr), got)).To(Succeed())
			Expect(got.Finalizers).To(ContainElement(v1alpha3.ControllerAppFinalizer))
		})

		When("there are extra replicas", func() {
			var (
				rvr2 *v1alpha3.ReplicatedVolumeReplica
				rvr3 *v1alpha3.ReplicatedVolumeReplica
			)

			BeforeEach(func() {
				baseStatus := &v1alpha3.ReplicatedVolumeReplicaStatus{
					ActualType: "Diskful",
					Conditions: []metav1.Condition{
						{
							Type:   v1alpha3.ConditionTypeOnline,
							Status: metav1.ConditionTrue,
						},
						{
							Type:   v1alpha3.ConditionTypeIOReady,
							Status: metav1.ConditionTrue,
						},
					},
				}

				rvr2 = &v1alpha3.ReplicatedVolumeReplica{
					ObjectMeta: metav1.ObjectMeta{
						Name:       "rvr-2",
						Finalizers: []string{"other-finalizer", v1alpha3.ControllerAppFinalizer},
					},
					Spec: v1alpha3.ReplicatedVolumeReplicaSpec{
						ReplicatedVolumeName: rv.Name,
						NodeName:             "node-2",
						Type:                 "Diskful",
					},
					Status: baseStatus.DeepCopy(),
				}

				rvr3 = &v1alpha3.ReplicatedVolumeReplica{
					ObjectMeta: metav1.ObjectMeta{
						Name:       "rvr-3",
						Finalizers: []string{"other-finalizer", v1alpha3.ControllerAppFinalizer},
					},
					Spec: v1alpha3.ReplicatedVolumeReplicaSpec{
						ReplicatedVolumeName: rv.Name,
						NodeName:             "node-3",
						Type:                 "Diskful",
					},
					Status: baseStatus.DeepCopy(),
				}
			})

			JustBeforeEach(func(ctx SpecContext) {
				Expect(cl.Create(ctx, rvr2)).To(Succeed())
				Expect(cl.Create(ctx, rvr3)).To(Succeed())
			})

			When("replication condition is not satisfied", func() {
				BeforeEach(func(SpecContext) {
					rvr2.Status.ActualType = "Access"
					rvr3.Status.ActualType = "Access"
				})

				It("does not remove controller finalizer", func(ctx SpecContext) {
					result, err := rec.Reconcile(ctx, RequestFor(rvr))
					Expect(err).NotTo(HaveOccurred())
					Expect(result).To(Equal(reconcile.Result{}))

					got := &v1alpha3.ReplicatedVolumeReplica{}
					Expect(cl.Get(ctx, client.ObjectKeyFromObject(rvr), got)).To(Succeed())
					Expect(got.Finalizers).To(ContainElement(v1alpha3.ControllerAppFinalizer))
				})
			})

			When("deleting replica is published", func() {
				JustBeforeEach(func(ctx SpecContext) {
					rvr2.Status.ActualType = "Diskful"
					rvr3.Status.ActualType = "Diskful"
					Expect(cl.Update(ctx, rvr2)).To(Succeed())
					Expect(cl.Update(ctx, rvr3)).To(Succeed())

					rv.Status.PublishedOn = []string{rvr.Spec.NodeName}
					Expect(cl.Update(ctx, rv)).To(Succeed())
				})

				It("does not remove controller finalizer", func(ctx SpecContext) {
					result, err := rec.Reconcile(ctx, RequestFor(rvr))
					Expect(err).NotTo(HaveOccurred())
					Expect(result).To(Equal(reconcile.Result{}))

					got := &v1alpha3.ReplicatedVolumeReplica{}
					Expect(cl.Get(ctx, client.ObjectKeyFromObject(rvr), got)).To(Succeed())
					Expect(got.Finalizers).To(ContainElement(v1alpha3.ControllerAppFinalizer))
				})
			})

			When("all conditions are satisfied", func() {
				JustBeforeEach(func(ctx SpecContext) {
					rvr2.Status.ActualType = "Diskful"
					rvr3.Status.ActualType = "Diskful"
					Expect(cl.Update(ctx, rvr2)).To(Succeed())
					Expect(cl.Update(ctx, rvr3)).To(Succeed())

					rv.Status.PublishedOn = []string{}
					Expect(cl.Update(ctx, rv)).To(Succeed())

					currentRsc := &v1alpha1.ReplicatedStorageClass{}
					Expect(cl.Get(ctx, client.ObjectKeyFromObject(rsc), currentRsc)).To(Succeed())
					currentRv := &v1alpha3.ReplicatedVolume{}
					Expect(cl.Get(ctx, client.ObjectKeyFromObject(rv), currentRv)).To(Succeed())
					currentRvr := &v1alpha3.ReplicatedVolumeReplica{}
					Expect(cl.Get(ctx, client.ObjectKeyFromObject(rvr), currentRvr)).To(Succeed())
					currentRvr2 := &v1alpha3.ReplicatedVolumeReplica{}
					Expect(cl.Get(ctx, client.ObjectKeyFromObject(rvr2), currentRvr2)).To(Succeed())
					currentRvr3 := &v1alpha3.ReplicatedVolumeReplica{}
					Expect(cl.Get(ctx, client.ObjectKeyFromObject(rvr3), currentRvr3)).To(Succeed())

					Expect(currentRsc.Spec.Replication).To(Equal("Availability"))
					Expect(currentRvr.DeletionTimestamp).To(BeNil())
					Expect(currentRvr2.DeletionTimestamp).To(BeNil())
					Expect(currentRvr3.DeletionTimestamp).To(BeNil())
					Expect(currentRv.DeletionTimestamp).To(BeNil())

					// Remove one rvr
					Expect(cl.Delete(ctx, currentRvr)).To(Succeed())
					Expect(cl.Get(ctx, client.ObjectKeyFromObject(currentRvr), currentRvr)).To(Succeed())
					Expect(currentRvr.DeletionTimestamp).NotTo(BeNil())
					Expect(currentRvr.Finalizers).To(HaveLen(2))
					Expect(currentRvr.Finalizers).To(ContainElement("other-finalizer"))
					Expect(currentRvr.Finalizers).To(ContainElement(v1alpha3.ControllerAppFinalizer))
					Expect(currentRvr2.Finalizers).To(HaveLen(2))
					Expect(currentRvr2.Finalizers).To(ContainElement("other-finalizer"))
					Expect(currentRvr2.Finalizers).To(ContainElement(v1alpha3.ControllerAppFinalizer))
					Expect(currentRvr3.Finalizers).To(HaveLen(2))
					Expect(currentRvr3.Finalizers).To(ContainElement("other-finalizer"))
					Expect(currentRvr3.Finalizers).To(ContainElement(v1alpha3.ControllerAppFinalizer))

					// cl = builder.Build()
					// rec = rvrfinalizerrelease.NewReconciler(cl, logr.New(log.NullLogSink{}), scheme)
				})
<<<<<<< HEAD
=======
				It("removes only controller finalizer from rvr that is being deleted", func(ctx SpecContext) {
					result, err := rec.Reconcile(ctx, RequestFor(rvr))
					Expect(err).NotTo(HaveOccurred())
					Expect(result).To(Equal(reconcile.Result{}))

					deletedRvr := &v1alpha3.ReplicatedVolumeReplica{}
					Expect(cl.Get(ctx, client.ObjectKeyFromObject(rvr), deletedRvr)).To(Succeed())
					Expect(deletedRvr.Finalizers).To(HaveLen(1))
					Expect(deletedRvr.Finalizers).To(ContainElement("other-finalizer"))
					Expect(deletedRvr.Finalizers).NotTo(ContainElement(v1alpha3.ControllerAppFinalizer))

					notDeletedRvr2 := &v1alpha3.ReplicatedVolumeReplica{}
					Expect(cl.Get(ctx, client.ObjectKeyFromObject(rvr2), notDeletedRvr2)).To(Succeed())
					Expect(notDeletedRvr2.Finalizers).To(HaveLen(2))
					Expect(notDeletedRvr2.Finalizers).To(ContainElement("other-finalizer"))
					Expect(notDeletedRvr2.Finalizers).To(ContainElement(v1alpha3.ControllerAppFinalizer))

					notDeletedRvr3 := &v1alpha3.ReplicatedVolumeReplica{}
					Expect(cl.Get(ctx, client.ObjectKeyFromObject(rvr3), notDeletedRvr3)).To(Succeed())
					Expect(notDeletedRvr3.Finalizers).To(HaveLen(2))
					Expect(notDeletedRvr3.Finalizers).To(ContainElement("other-finalizer"))
					Expect(notDeletedRvr3.Finalizers).To(ContainElement(v1alpha3.ControllerAppFinalizer))
				})
>>>>>>> eaec4a2e
			})
		})

		When("Get or List fail", func() {
			var expectedErr error

			BeforeEach(func() {
				expectedErr = fmt.Errorf("test error")
			})

			It("returns error when getting ReplicatedVolume fails with non-NotFound error", func(ctx SpecContext) {
				builder := fake.NewClientBuilder().
					WithScheme(scheme).
					WithObjects(rvr).
					WithInterceptorFuncs(interceptor.Funcs{
						Get: func(_ context.Context, _ client.WithWatch, _ client.ObjectKey, _ client.Object, _ ...client.GetOption) error {
							return expectedErr
						},
						List: func(_ context.Context, _ client.WithWatch, _ client.ObjectList, _ ...client.ListOption) error {
							return expectedErr
						},
					})

				cl = builder.Build()
				rec = rvrfinalizerrelease.NewReconciler(cl, logr.New(log.NullLogSink{}), scheme)

				_, err := rec.Reconcile(ctx, RequestFor(rvr))
				Expect(err).To(MatchError(expectedErr))
			})

			It("returns error when listing ReplicatedVolumeReplica fails", func(ctx SpecContext) {
				builder := fake.NewClientBuilder().
					WithScheme(scheme).
					WithObjects(rsc, rv, rvr).
					WithInterceptorFuncs(interceptor.Funcs{
						Get: func(_ context.Context, _ client.WithWatch, _ client.ObjectKey, _ client.Object, _ ...client.GetOption) error {
							return expectedErr
						},
						List: func(_ context.Context, _ client.WithWatch, _ client.ObjectList, _ ...client.ListOption) error {
							return expectedErr
						},
					})

				cl = builder.Build()
				rec = rvrfinalizerrelease.NewReconciler(cl, logr.New(log.NullLogSink{}), scheme)

				_, err := rec.Reconcile(ctx, RequestFor(rvr))
				Expect(err).To(MatchError(expectedErr))
			})
		})
	})
})<|MERGE_RESOLUTION|>--- conflicted
+++ resolved
@@ -306,8 +306,6 @@
 					// cl = builder.Build()
 					// rec = rvrfinalizerrelease.NewReconciler(cl, logr.New(log.NullLogSink{}), scheme)
 				})
-<<<<<<< HEAD
-=======
 				It("removes only controller finalizer from rvr that is being deleted", func(ctx SpecContext) {
 					result, err := rec.Reconcile(ctx, RequestFor(rvr))
 					Expect(err).NotTo(HaveOccurred())
@@ -331,7 +329,6 @@
 					Expect(notDeletedRvr3.Finalizers).To(ContainElement("other-finalizer"))
 					Expect(notDeletedRvr3.Finalizers).To(ContainElement(v1alpha3.ControllerAppFinalizer))
 				})
->>>>>>> eaec4a2e
 			})
 		})
 
