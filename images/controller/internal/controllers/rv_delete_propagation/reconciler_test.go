/*
Copyright 2025 Flant JSC

Licensed under the Apache License, Version 2.0 (the "License");
you may not use this file except in compliance with the License.
You may obtain a copy of the License at

    http://www.apache.org/licenses/LICENSE-2.0

Unless required by applicable law or agreed to in writing, software
distributed under the License is distributed on an "AS IS" BASIS,
WITHOUT WARRANTIES OR CONDITIONS OF ANY KIND, either express or implied.
See the License for the specific language governing permissions and
limitations under the License.
*/

package rvdeletepropagation_test

import (
	"log/slog"
	"testing"
	"time"

	apierrors "k8s.io/apimachinery/pkg/api/errors"
	metav1 "k8s.io/apimachinery/pkg/apis/meta/v1"
	"k8s.io/apimachinery/pkg/runtime"
	"k8s.io/apimachinery/pkg/types"
	"sigs.k8s.io/controller-runtime/pkg/client"
	"sigs.k8s.io/controller-runtime/pkg/client/fake"
	"sigs.k8s.io/controller-runtime/pkg/reconcile"

	"github.com/deckhouse/sds-replicated-volume/api/v1alpha1"
	rvdeletepropagation "github.com/deckhouse/sds-replicated-volume/images/controller/internal/controllers/rv_delete_propagation"
)

func TestReconciler_Reconcile(t *testing.T) {
	scheme := runtime.NewScheme()
	if err := v1alpha1.AddToScheme(scheme); err != nil {
		t.Fatalf("adding scheme: %v", err)
	}

	tests := []struct {
		name            string // description of this test case
		objects         []client.Object
		req             reconcile.Request
		want            reconcile.Result
		wantErr         bool
		expectDeleted   []types.NamespacedName
		expectRemaining []types.NamespacedName
	}{
		{
			name: "skips deletion when rv is active",
			objects: []client.Object{
				&v1alpha1.ReplicatedVolume{
					ObjectMeta: metav1.ObjectMeta{
						Name:            "rv-active",
						ResourceVersion: "1",
					},
				},
				&v1alpha1.ReplicatedVolumeReplica{
					ObjectMeta: metav1.ObjectMeta{
						Name: "rvr-linked",
					},
					Spec: v1alpha1.ReplicatedVolumeReplicaSpec{
						ReplicatedVolumeName: "rv-active",
						Type:                 v1alpha1.ReplicaTypeDiskful,
					},
				},
			},
			req:             reconcile.Request{NamespacedName: types.NamespacedName{Name: "rv-active"}},
			expectRemaining: []types.NamespacedName{{Name: "rvr-linked"}},
		},
		{
			name: "deletes linked rvrs when rv is being removed",
			objects: []client.Object{
				&v1alpha1.ReplicatedVolume{
					ObjectMeta: metav1.ObjectMeta{
						Name: "rv-deleting",
						DeletionTimestamp: func() *metav1.Time {
							ts := metav1.NewTime(time.Now())
							return &ts
						}(),
						Finalizers:      []string{"keep-me"},
						ResourceVersion: "1",
					},
				},
				&v1alpha1.ReplicatedVolumeReplica{
					ObjectMeta: metav1.ObjectMeta{
						Name: "rvr-linked",
					},
					Spec: v1alpha1.ReplicatedVolumeReplicaSpec{
						ReplicatedVolumeName: "rv-deleting",
						Type:                 "Diskful",
					},
				},
				&v1alpha1.ReplicatedVolumeReplica{
					ObjectMeta: metav1.ObjectMeta{
						Name: "rvr-other",
					},
					Spec: v1alpha1.ReplicatedVolumeReplicaSpec{
						ReplicatedVolumeName: "rv-other",
						Type:                 v1alpha1.ReplicaTypeDiskful,
					},
				},
				&v1alpha1.ReplicatedVolumeReplica{
					ObjectMeta: metav1.ObjectMeta{
						Name: "rvr-already-deleting",
						DeletionTimestamp: func() *metav1.Time {
							ts := metav1.NewTime(time.Now())
							return &ts
						}(),
						Finalizers: []string{"keep-me"},
					},
					Spec: v1alpha1.ReplicatedVolumeReplicaSpec{
<<<<<<< HEAD
						ReplicatedVolumeName: "rv-deleting",
						Type:                 "Diskful",
=======
						ReplicatedVolumeName: "rv-active",
						Type:                 v1alpha1.ReplicaTypeDiskful,
>>>>>>> 97c219fb
					},
				},
			},
			req:           reconcile.Request{NamespacedName: types.NamespacedName{Name: "rv-deleting"}},
			expectDeleted: []types.NamespacedName{{Name: "rvr-linked"}},
			expectRemaining: []types.NamespacedName{
				{Name: "rvr-other"},
				{Name: "rvr-already-deleting"},
			},
		},
<<<<<<< HEAD
=======
		{
			name: "skips deletion when rv is being removed",
			objects: []client.Object{
				&v1alpha1.ReplicatedVolume{
					ObjectMeta: metav1.ObjectMeta{
						Name: "rv-deleting",
						DeletionTimestamp: func() *metav1.Time {
							ts := metav1.NewTime(time.Now())
							return &ts
						}(),
						Finalizers:      []string{"keep-me"},
						ResourceVersion: "1",
					},
				},
				&v1alpha1.ReplicatedVolumeReplica{
					ObjectMeta: metav1.ObjectMeta{
						Name: "rvr-linked",
					},
					Spec: v1alpha1.ReplicatedVolumeReplicaSpec{
						ReplicatedVolumeName: "rv-deleting",
						Type:                 v1alpha1.ReplicaTypeDiskful,
					},
				},
			},
			req:             reconcile.Request{NamespacedName: types.NamespacedName{Name: "rv-deleting"}},
			expectRemaining: []types.NamespacedName{{Name: "rvr-linked"}},
		},
>>>>>>> 97c219fb
	}
	for _, tt := range tests {
		t.Run(tt.name, func(t *testing.T) {
			cl := fake.NewClientBuilder().
				WithScheme(scheme).
				WithObjects(tt.objects...).
				Build()

			r := rvdeletepropagation.NewReconciler(cl, slog.Default())
			got, gotErr := r.Reconcile(t.Context(), tt.req)
			if gotErr != nil {
				if !tt.wantErr {
					t.Errorf("Reconcile() failed: %v", gotErr)
				}
				return
			}
			if tt.wantErr {
				t.Fatal("Reconcile() succeeded unexpectedly")
			}
			if got != tt.want {
				t.Errorf("Reconcile() = %v, want %v", got, tt.want)
			}

			for _, nn := range tt.expectDeleted {
				rvr := &v1alpha1.ReplicatedVolumeReplica{}
				err := cl.Get(t.Context(), nn, rvr)
				if err == nil {
					t.Fatalf("expected rvr %s to be deleted, but it still exists", nn.Name)
				}
				if !apierrors.IsNotFound(err) {
					t.Fatalf("expected not found for rvr %s, got %v", nn.Name, err)
				}
			}

			for _, nn := range tt.expectRemaining {
				rvr := &v1alpha1.ReplicatedVolumeReplica{}
				if err := cl.Get(t.Context(), nn, rvr); err != nil {
					t.Fatalf("expected rvr %s to remain, get err: %v", nn.Name, err)
				}
			}
		})
	}
}<|MERGE_RESOLUTION|>--- conflicted
+++ resolved
@@ -112,13 +112,8 @@
 						Finalizers: []string{"keep-me"},
 					},
 					Spec: v1alpha1.ReplicatedVolumeReplicaSpec{
-<<<<<<< HEAD
 						ReplicatedVolumeName: "rv-deleting",
-						Type:                 "Diskful",
-=======
-						ReplicatedVolumeName: "rv-active",
 						Type:                 v1alpha1.ReplicaTypeDiskful,
->>>>>>> 97c219fb
 					},
 				},
 			},
@@ -129,36 +124,6 @@
 				{Name: "rvr-already-deleting"},
 			},
 		},
-<<<<<<< HEAD
-=======
-		{
-			name: "skips deletion when rv is being removed",
-			objects: []client.Object{
-				&v1alpha1.ReplicatedVolume{
-					ObjectMeta: metav1.ObjectMeta{
-						Name: "rv-deleting",
-						DeletionTimestamp: func() *metav1.Time {
-							ts := metav1.NewTime(time.Now())
-							return &ts
-						}(),
-						Finalizers:      []string{"keep-me"},
-						ResourceVersion: "1",
-					},
-				},
-				&v1alpha1.ReplicatedVolumeReplica{
-					ObjectMeta: metav1.ObjectMeta{
-						Name: "rvr-linked",
-					},
-					Spec: v1alpha1.ReplicatedVolumeReplicaSpec{
-						ReplicatedVolumeName: "rv-deleting",
-						Type:                 v1alpha1.ReplicaTypeDiskful,
-					},
-				},
-			},
-			req:             reconcile.Request{NamespacedName: types.NamespacedName{Name: "rv-deleting"}},
-			expectRemaining: []types.NamespacedName{{Name: "rvr-linked"}},
-		},
->>>>>>> 97c219fb
 	}
 	for _, tt := range tests {
 		t.Run(tt.name, func(t *testing.T) {
