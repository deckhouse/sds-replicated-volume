--- conflicted
+++ resolved
@@ -17,39 +17,18 @@
 package rvrdiskfulcount
 
 import (
-<<<<<<< HEAD
 	"github.com/deckhouse/sds-replicated-volume/api/v1alpha3"
-=======
-	"context"
-	"log/slog"
-
-	"k8s.io/client-go/util/workqueue"
->>>>>>> 5fabd1cc
 	"sigs.k8s.io/controller-runtime/pkg/builder"
 	"sigs.k8s.io/controller-runtime/pkg/handler"
 	"sigs.k8s.io/controller-runtime/pkg/manager"
-
-	u "github.com/deckhouse/sds-common-lib/utils"
-	"github.com/deckhouse/sds-replicated-volume/api/v1alpha3"
-	e "github.com/deckhouse/sds-replicated-volume/images/controller/internal/errors"
 )
 
 func BuildController(mgr manager.Manager) error {
-<<<<<<< HEAD
 	nameController := "rvr_diskful_count_controller"
 
 	r := &Reconciler{
 		cl:  mgr.GetClient(),
 		log: mgr.GetLogger().WithName(nameController).WithName("Reconciler"),
-=======
-	// TODO issues/333 your global dependencies
-	var rec = &Reconciler{
-		cl:     mgr.GetClient(),
-		rdr:    mgr.GetAPIReader(),
-		sch:    mgr.GetScheme(),
-		log:    slog.Default(),
-		logAlt: mgr.GetLogger(),
->>>>>>> 5fabd1cc
 	}
 
 	return builder.ControllerManagedBy(mgr).
@@ -57,50 +36,7 @@
 		For(
 			&v1alpha3.ReplicatedVolume{}).
 		Watches(
-<<<<<<< HEAD
 			&v1alpha3.ReplicatedVolumeReplica{},
 			handler.EnqueueRequestForOwner(mgr.GetScheme(), mgr.GetRESTMapper(), &v1alpha3.ReplicatedVolume{})).
 		Complete(r)
-=======
-			&v1alpha3.ReplicatedVolume{},
-			&handler.TypedFuncs[client.Object, TReq]{
-				CreateFunc: func(
-					_ context.Context,
-					_ event.TypedCreateEvent[client.Object],
-					_ TQueue,
-				) {
-					// TODO issues/333 filter events here
-				},
-				UpdateFunc: func(
-					_ context.Context,
-					_ event.TypedUpdateEvent[client.Object],
-					_ TQueue,
-				) {
-					// TODO issues/333 filter events here
-				},
-				DeleteFunc: func(
-					_ context.Context,
-					_ event.TypedDeleteEvent[client.Object],
-					_ TQueue,
-				) {
-					// TODO issues/333 filter events here
-				},
-				GenericFunc: func(
-					_ context.Context,
-					_ event.TypedGenericEvent[client.Object],
-					_ TQueue,
-				) {
-					// TODO issues/333 filter events here
-				},
-			}).
-		Complete(rec)
-
-	if err != nil {
-		// TODO issues/333 log errors early
-		// TODO issues/333 use typed errors
-		return u.LogError(rec.log, e.ErrUnknownf("building controller: %w", err))
-	}
-
-	return nil
->>>>>>> 5fabd1cc
 }