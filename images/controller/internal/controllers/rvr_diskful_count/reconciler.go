--- conflicted
+++ resolved
@@ -76,16 +76,12 @@
 		return reconcile.Result{}, err
 	}
 
-<<<<<<< HEAD
 	if !v1alpha3.HasControllerFinalizer(rv.ObjectMeta) {
 		log.Info("ReplicatedVolume does not have controller finalizer, ignoring reconcile request")
 		return reconcile.Result{}, nil
 	}
 
-	if rv.DeletionTimestamp != nil {
-=======
 	if rv.DeletionTimestamp != nil && !v1alpha3.HasExternalFinalizers(rv) {
->>>>>>> 0d2f35b6
 		log.Info("ReplicatedVolume is being deleted, ignoring reconcile request")
 		return reconcile.Result{}, nil
 	}
