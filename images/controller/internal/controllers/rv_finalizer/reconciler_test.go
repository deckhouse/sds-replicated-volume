--- conflicted
+++ resolved
@@ -50,7 +50,7 @@
 		{
 			name: "adds finalizer to new rv without rvrs",
 			objects: []client.Object{
-				&v1alpha3.ReplicatedVolume{
+				&v1alpha1.ReplicatedVolume{
 					ObjectMeta: metav1.ObjectMeta{
 						Name:            "rv-new",
 						ResourceVersion: "1",
@@ -58,7 +58,7 @@
 				},
 			},
 			req:     reconcile.Request{NamespacedName: types.NamespacedName{Name: "rv-new"}},
-			wantFin: []string{v1alpha3.ControllerAppFinalizer},
+			wantFin: []string{v1alpha1.ControllerAppFinalizer},
 		},
 		{
 			name: "adds finalizer when rvr exists",
@@ -87,27 +87,22 @@
 			objects: []client.Object{
 				&v1alpha1.ReplicatedVolume{
 					ObjectMeta: metav1.ObjectMeta{
-<<<<<<< HEAD
 						Name:            "rv-with-finalizer",
-						Finalizers:      []string{v1alpha3.ControllerAppFinalizer},
-=======
-						Name:            "rv-cleanup",
 						Finalizers:      []string{v1alpha1.ControllerAppFinalizer},
->>>>>>> 878f7254
 						ResourceVersion: "1",
 					},
 				},
 			},
 			req:     reconcile.Request{NamespacedName: types.NamespacedName{Name: "rv-with-finalizer"}},
-			wantFin: []string{v1alpha3.ControllerAppFinalizer},
+			wantFin: []string{v1alpha1.ControllerAppFinalizer},
 		},
 		{
 			name: "removes finalizer when deleting and no rvrs",
 			objects: []client.Object{
-				&v1alpha3.ReplicatedVolume{
+				&v1alpha1.ReplicatedVolume{
 					ObjectMeta: metav1.ObjectMeta{
 						Name:       "rv-cleanup",
-						Finalizers: []string{"other-finalizer", v1alpha3.ControllerAppFinalizer},
+						Finalizers: []string{"other-finalizer", v1alpha1.ControllerAppFinalizer},
 						DeletionTimestamp: func() *metav1.Time {
 							ts := metav1.NewTime(time.Now())
 							return &ts
@@ -162,11 +157,7 @@
 				},
 			},
 			req:     reconcile.Request{NamespacedName: types.NamespacedName{Name: "rv-newly-deleting"}},
-<<<<<<< HEAD
 			wantFin: []string{"keep-me"},
-=======
-			wantFin: []string{"keep-me", v1alpha1.ControllerAppFinalizer},
->>>>>>> 878f7254
 		},
 	}
 	for _, tt := range tests {
