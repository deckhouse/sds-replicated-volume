/*
Copyright 2025 Flant JSC

Licensed under the Apache License, Version 2.0 (the "License");
you may not use this file except in compliance with the License.
You may obtain a copy of the License at

    http://www.apache.org/licenses/LICENSE-2.0

Unless required by applicable law or agreed to in writing, software
distributed under the License is distributed on an "AS IS" BASIS,
WITHOUT WARRANTIES OR CONDITIONS OF ANY KIND, either express or implied.
See the License for the specific language governing permissions and
limitations under the License.
*/

package rvfinalizer

import (
	"context"
	"fmt"
	"log/slog"
	"slices"

	"sigs.k8s.io/controller-runtime/pkg/client"
	"sigs.k8s.io/controller-runtime/pkg/reconcile"

	"github.com/deckhouse/sds-replicated-volume/api/v1alpha1"
)

type Reconciler struct {
	cl  client.Client
	log *slog.Logger
}

var _ reconcile.Reconciler = &Reconciler{}

func NewReconciler(cl client.Client, log *slog.Logger) *Reconciler {
	if log == nil {
		log = slog.Default()
	}
	return &Reconciler{
		cl:  cl,
		log: log,
	}
}

func (r *Reconciler) Reconcile(ctx context.Context, req reconcile.Request) (reconcile.Result, error) {
<<<<<<< HEAD
	r.log.Info("Reconciling", "req", req)

	rv := &v1alpha3.ReplicatedVolume{}
=======
	rv := &v1alpha1.ReplicatedVolume{}
>>>>>>> 878f7254
	if err := r.cl.Get(ctx, req.NamespacedName, rv); err != nil {
		if client.IgnoreNotFound(err) == nil {
			r.log.Info("ReplicatedVolume not found, probably deleted")
			return reconcile.Result{}, nil
		}
		return reconcile.Result{}, fmt.Errorf("getting rv: %w", err)
	}

	log := r.log.With("rvName", rv.Name)

	patch := client.MergeFrom(rv.DeepCopy())

	hasChanged, err := r.processFinalizers(ctx, log, rv)
	if err != nil {
		return reconcile.Result{}, err
	}

	if hasChanged {
		if err := r.cl.Patch(ctx, rv, patch); err != nil {
			if client.IgnoreNotFound(err) == nil {
				log.Info("ReplicatedVolume was deleted during reconciliation, skipping patch")
				return reconcile.Result{}, nil
			}
			return reconcile.Result{}, fmt.Errorf("patching rv finalizers: %w", err)
		}
	}
	return reconcile.Result{}, nil
}

func (r *Reconciler) processFinalizers(
	ctx context.Context,
	log *slog.Logger,
	rv *v1alpha1.ReplicatedVolume,
) (hasChanged bool, err error) {
<<<<<<< HEAD
	rvDeleted := rv.DeletionTimestamp != nil
	rvHasFinalizer := slices.Contains(rv.Finalizers, v1alpha3.ControllerAppFinalizer)
=======
	rvDeleted := rv.DeletionTimestamp == nil
	rvHasFinalizer := slices.Contains(rv.Finalizers, v1alpha1.ControllerAppFinalizer)
>>>>>>> 878f7254

	var hasRVRs bool
	if rvDeleted {
		hasRVRs, err = r.rvHasRVRs(ctx, log, rv.Name)
		if err != nil {
			return false, err
		}
	} // it doesn't matter otherwise

	if !rvDeleted {
		if !rvHasFinalizer {
			rv.Finalizers = append(rv.Finalizers, v1alpha1.ControllerAppFinalizer)
			log.Info("finalizer added to rv")
			return true, nil
		}
		return false, nil
	}

	if hasRVRs {
		if !rvHasFinalizer {
			rv.Finalizers = append(rv.Finalizers, v1alpha1.ControllerAppFinalizer)
			log.Info("finalizer added to rv")
			return true, nil
		}
		return false, nil
	}

	if rvHasFinalizer {
		rv.Finalizers = slices.DeleteFunc(
			rv.Finalizers,
			func(f string) bool { return f == v1alpha1.ControllerAppFinalizer },
		)
		log.Info("finalizer deleted from rv")
		return true, nil
	}

	return false, nil
}

func (r *Reconciler) rvHasRVRs(ctx context.Context, log *slog.Logger, rvName string) (bool, error) {
	rvrList := &v1alpha1.ReplicatedVolumeReplicaList{}
	if err := r.cl.List(ctx, rvrList); err != nil {
		return false, fmt.Errorf("listing rvrs: %w", err)
	}

	for i := range rvrList.Items {
		if rvrList.Items[i].Spec.ReplicatedVolumeName == rvName {
			log.Debug(
				"found rvr 'rvrName' linked to rv 'rvName', therefore skip removing finalizer from rv",
				"rvrName", rvrList.Items[i].Name,
			)
			return true, nil
		}
	}
	return false, nil
}<|MERGE_RESOLUTION|>--- conflicted
+++ resolved
@@ -46,13 +46,7 @@
 }
 
 func (r *Reconciler) Reconcile(ctx context.Context, req reconcile.Request) (reconcile.Result, error) {
-<<<<<<< HEAD
-	r.log.Info("Reconciling", "req", req)
-
-	rv := &v1alpha3.ReplicatedVolume{}
-=======
 	rv := &v1alpha1.ReplicatedVolume{}
->>>>>>> 878f7254
 	if err := r.cl.Get(ctx, req.NamespacedName, rv); err != nil {
 		if client.IgnoreNotFound(err) == nil {
 			r.log.Info("ReplicatedVolume not found, probably deleted")
@@ -87,13 +81,8 @@
 	log *slog.Logger,
 	rv *v1alpha1.ReplicatedVolume,
 ) (hasChanged bool, err error) {
-<<<<<<< HEAD
 	rvDeleted := rv.DeletionTimestamp != nil
-	rvHasFinalizer := slices.Contains(rv.Finalizers, v1alpha3.ControllerAppFinalizer)
-=======
-	rvDeleted := rv.DeletionTimestamp == nil
 	rvHasFinalizer := slices.Contains(rv.Finalizers, v1alpha1.ControllerAppFinalizer)
->>>>>>> 878f7254
 
 	var hasRVRs bool
 	if rvDeleted {
